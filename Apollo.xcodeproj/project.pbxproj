// !$*UTF8*$!
{
	archiveVersion = 1;
	classes = {
	};
	objectVersion = 46;
	objects = {

/* Begin PBXBuildFile section */
		54DDB0921EA045870009DD99 /* InMemoryNormalizedCache.swift in Sources */ = {isa = PBXBuildFile; fileRef = 54DDB0911EA045870009DD99 /* InMemoryNormalizedCache.swift */; };
		8DEF0BAC20A85C7F000411F6 /* OperationRetrier.swift in Sources */ = {isa = PBXBuildFile; fileRef = 8DEF0BAB20A85C7F000411F6 /* OperationRetrier.swift */; };
		9F0CA4451EE7F9E90032DD39 /* ApolloTestSupport.framework in Frameworks */ = {isa = PBXBuildFile; fileRef = 9F8A95781EC0FC1200304A2D /* ApolloTestSupport.framework */; };
		9F0CA4461EE7F9E90032DD39 /* ApolloTestSupport.framework in Embed Frameworks */ = {isa = PBXBuildFile; fileRef = 9F8A95781EC0FC1200304A2D /* ApolloTestSupport.framework */; settings = {ATTRIBUTES = (CodeSignOnCopy, RemoveHeadersOnCopy, ); }; };
		9F10A51E1EC1BA0F0045E62B /* MockNetworkTransport.swift in Sources */ = {isa = PBXBuildFile; fileRef = 9F10A51D1EC1BA0F0045E62B /* MockNetworkTransport.swift */; };
		9F19D8441EED568200C57247 /* ResultOrPromise.swift in Sources */ = {isa = PBXBuildFile; fileRef = 9F19D8431EED568200C57247 /* ResultOrPromise.swift */; };
		9F19D8461EED8D3B00C57247 /* ResultOrPromiseTests.swift in Sources */ = {isa = PBXBuildFile; fileRef = 9F19D8451EED8D3B00C57247 /* ResultOrPromiseTests.swift */; };
		9F27D4641D40379500715680 /* JSONStandardTypeConversions.swift in Sources */ = {isa = PBXBuildFile; fileRef = 9F27D4631D40379500715680 /* JSONStandardTypeConversions.swift */; };
		9F295E311E27534800A24949 /* NormalizeQueryResults.swift in Sources */ = {isa = PBXBuildFile; fileRef = 9F295E301E27534800A24949 /* NormalizeQueryResults.swift */; };
		9F295E381E277B2A00A24949 /* GraphQLResultNormalizer.swift in Sources */ = {isa = PBXBuildFile; fileRef = 9F295E371E277B2A00A24949 /* GraphQLResultNormalizer.swift */; };
		9F2A74DB2137C21500E63C85 /* check-and-run-apollo-codegen.sh in Resources */ = {isa = PBXBuildFile; fileRef = 9F2A74DA2137C21500E63C85 /* check-and-run-apollo-codegen.sh */; };
		9F438D071E6C2FD9007BDC1A /* Apollo.framework in Frameworks */ = {isa = PBXBuildFile; fileRef = 9FC750441D2A532C00458D91 /* Apollo.framework */; };
		9F438D081E6C30B1007BDC1A /* StarWarsAPI.framework in Frameworks */ = {isa = PBXBuildFile; fileRef = 9FCE2CFA1E6C213D00E34457 /* StarWarsAPI.framework */; };
		9F533AB31E6C4A4200CBE097 /* BatchedLoadTests.swift in Sources */ = {isa = PBXBuildFile; fileRef = 9F438D0B1E6C494C007BDC1A /* BatchedLoadTests.swift */; };
		9F55347B1DE1DB2100E54264 /* ApolloStore.swift in Sources */ = {isa = PBXBuildFile; fileRef = 9F55347A1DE1DB2100E54264 /* ApolloStore.swift */; };
		9F578D901D8D2CB300C0EA36 /* Utilities.swift in Sources */ = {isa = PBXBuildFile; fileRef = 9F578D8F1D8D2CB300C0EA36 /* Utilities.swift */; };
		9F65B1211EC106F30090B25F /* Apollo.framework in Frameworks */ = {isa = PBXBuildFile; fileRef = 9FC750441D2A532C00458D91 /* Apollo.framework */; };
		9F69FFA91D42855900E000B1 /* NetworkTransport.swift in Sources */ = {isa = PBXBuildFile; fileRef = 9F69FFA81D42855900E000B1 /* NetworkTransport.swift */; };
		9F8622F81EC2004200C38162 /* ReadWriteFromStoreTests.swift in Sources */ = {isa = PBXBuildFile; fileRef = 9F8622F71EC2004200C38162 /* ReadWriteFromStoreTests.swift */; };
		9F8622FA1EC2117C00C38162 /* FragmentConstructionAndConversionTests.swift in Sources */ = {isa = PBXBuildFile; fileRef = 9F8622F91EC2117C00C38162 /* FragmentConstructionAndConversionTests.swift */; };
		9F86B68B1E6438D700B885FF /* GraphQLSelectionSetMapper.swift in Sources */ = {isa = PBXBuildFile; fileRef = 9F86B68A1E6438D700B885FF /* GraphQLSelectionSetMapper.swift */; };
		9F86B6901E65533D00B885FF /* GraphQLResponseGenerator.swift in Sources */ = {isa = PBXBuildFile; fileRef = 9F86B68F1E65533D00B885FF /* GraphQLResponseGenerator.swift */; };
		9F8A957C1EC0FC1200304A2D /* ApolloTestSupport.h in Headers */ = {isa = PBXBuildFile; fileRef = 9F8A957A1EC0FC1200304A2D /* ApolloTestSupport.h */; settings = {ATTRIBUTES = (Public, ); }; };
		9F8A95821EC0FD3300304A2D /* XCTAssertHelpers.swift in Sources */ = {isa = PBXBuildFile; fileRef = 9F8A95811EC0FD3300304A2D /* XCTAssertHelpers.swift */; };
		9F8A95841EC0FD6100304A2D /* XCTestCase+Promise.swift in Sources */ = {isa = PBXBuildFile; fileRef = 9F8A95831EC0FD6100304A2D /* XCTestCase+Promise.swift */; };
		9F8A95861EC0FD9800304A2D /* TestCacheProvider.swift in Sources */ = {isa = PBXBuildFile; fileRef = 9F8A95851EC0FD9800304A2D /* TestCacheProvider.swift */; };
		9F8A958D1EC0FFAB00304A2D /* ApolloTestSupport.framework in Frameworks */ = {isa = PBXBuildFile; fileRef = 9F8A95781EC0FC1200304A2D /* ApolloTestSupport.framework */; };
		9F8A95901EC0FFC100304A2D /* ApolloTestSupport.framework in Frameworks */ = {isa = PBXBuildFile; fileRef = 9F8A95781EC0FC1200304A2D /* ApolloTestSupport.framework */; };
		9F8A95931EC0FFD100304A2D /* ApolloTestSupport.framework in Frameworks */ = {isa = PBXBuildFile; fileRef = 9F8A95781EC0FC1200304A2D /* ApolloTestSupport.framework */; };
		9F91CF8F1F6C0DB2008DD0BE /* MutatingResultsTests.swift in Sources */ = {isa = PBXBuildFile; fileRef = 9F91CF8E1F6C0DB2008DD0BE /* MutatingResultsTests.swift */; };
		9FA6ABCC1EC0A9F7000017BE /* FetchQueryTests.swift in Sources */ = {isa = PBXBuildFile; fileRef = 9FA6ABC51EC0A9F7000017BE /* FetchQueryTests.swift */; };
		9FA6ABCD1EC0A9F7000017BE /* LoadQueryFromStoreTests.swift in Sources */ = {isa = PBXBuildFile; fileRef = 9FA6ABC61EC0A9F7000017BE /* LoadQueryFromStoreTests.swift */; };
		9FA6ABCF1EC0A9F7000017BE /* StarWarsServerCachingRoundtripTests.swift in Sources */ = {isa = PBXBuildFile; fileRef = 9FA6ABC81EC0A9F7000017BE /* StarWarsServerCachingRoundtripTests.swift */; };
		9FA6ABD01EC0A9F7000017BE /* StarWarsServerTests.swift in Sources */ = {isa = PBXBuildFile; fileRef = 9FA6ABC91EC0A9F7000017BE /* StarWarsServerTests.swift */; };
		9FA6ABD21EC0A9F7000017BE /* WatchQueryTests.swift in Sources */ = {isa = PBXBuildFile; fileRef = 9FA6ABCB1EC0A9F7000017BE /* WatchQueryTests.swift */; };
		9FA6ABD51EC0AA49000017BE /* StarWarsAPI.framework in Frameworks */ = {isa = PBXBuildFile; fileRef = 9FCE2CFA1E6C213D00E34457 /* StarWarsAPI.framework */; };
		9FA6ABD61EC0AA4D000017BE /* Apollo.framework in Frameworks */ = {isa = PBXBuildFile; fileRef = 9FC750441D2A532C00458D91 /* Apollo.framework */; };
		9FA6F3681E65DF4700BF8D73 /* GraphQLResultAccumulator.swift in Sources */ = {isa = PBXBuildFile; fileRef = 9FA6F3671E65DF4700BF8D73 /* GraphQLResultAccumulator.swift */; };
		9FACA9BE1F42E67200AE2DBD /* Apollo.framework in Frameworks */ = {isa = PBXBuildFile; fileRef = 9FC750441D2A532C00458D91 /* Apollo.framework */; };
		9FACA9CE1F42E6E900AE2DBD /* API.swift in Sources */ = {isa = PBXBuildFile; fileRef = 9FACA9C91F42E6E900AE2DBD /* API.swift */; };
		9FACA9CF1F42E6E900AE2DBD /* GitHubAPI.h in Headers */ = {isa = PBXBuildFile; fileRef = 9FACA9CA1F42E6E900AE2DBD /* GitHubAPI.h */; settings = {ATTRIBUTES = (Public, ); }; };
		9FADC84A1E6B0B2300C677E6 /* Locking.swift in Sources */ = {isa = PBXBuildFile; fileRef = 9FADC8491E6B0B2300C677E6 /* Locking.swift */; };
		9FADC84F1E6B865E00C677E6 /* DataLoader.swift in Sources */ = {isa = PBXBuildFile; fileRef = 9FADC84E1E6B865E00C677E6 /* DataLoader.swift */; };
		9FADC8541E6B86D900C677E6 /* DataLoaderTests.swift in Sources */ = {isa = PBXBuildFile; fileRef = 9FADC8531E6B86D900C677E6 /* DataLoaderTests.swift */; };
		9FC2333D1E66BBF7001E4541 /* GraphQLDependencyTracker.swift in Sources */ = {isa = PBXBuildFile; fileRef = 9FC2333C1E66BBF7001E4541 /* GraphQLDependencyTracker.swift */; };
		9FC4B9201D2A6F8D0046A641 /* JSON.swift in Sources */ = {isa = PBXBuildFile; fileRef = 9FC4B91F1D2A6F8D0046A641 /* JSON.swift */; };
		9FC631361E6AE2080062707E /* PromiseTests.swift in Sources */ = {isa = PBXBuildFile; fileRef = 9FC631351E6AE2080062707E /* PromiseTests.swift */; };
		9FC631381E6AE2080062707E /* Apollo.framework in Frameworks */ = {isa = PBXBuildFile; fileRef = 9FC750441D2A532C00458D91 /* Apollo.framework */; };
		9FC750481D2A532C00458D91 /* Apollo.h in Headers */ = {isa = PBXBuildFile; fileRef = 9FC750471D2A532C00458D91 /* Apollo.h */; settings = {ATTRIBUTES = (Public, ); }; };
		9FC7504F1D2A532D00458D91 /* Apollo.framework in Frameworks */ = {isa = PBXBuildFile; fileRef = 9FC750441D2A532C00458D91 /* Apollo.framework */; };
		9FC750611D2A59C300458D91 /* GraphQLOperation.swift in Sources */ = {isa = PBXBuildFile; fileRef = 9FC750601D2A59C300458D91 /* GraphQLOperation.swift */; };
		9FC750631D2A59F600458D91 /* ApolloClient.swift in Sources */ = {isa = PBXBuildFile; fileRef = 9FC750621D2A59F600458D91 /* ApolloClient.swift */; };
		9FC9A9BD1E2C271C0023C4D5 /* RecordSet.swift in Sources */ = {isa = PBXBuildFile; fileRef = 9FC9A9BC1E2C271C0023C4D5 /* RecordSet.swift */; };
		9FC9A9BF1E2C27FB0023C4D5 /* GraphQLResult.swift in Sources */ = {isa = PBXBuildFile; fileRef = 9FC9A9BE1E2C27FB0023C4D5 /* GraphQLResult.swift */; };
		9FC9A9C21E2D3CAF0023C4D5 /* GraphQLInputValue.swift in Sources */ = {isa = PBXBuildFile; fileRef = 9FC9A9C11E2D3CAF0023C4D5 /* GraphQLInputValue.swift */; };
		9FC9A9C51E2D6CE70023C4D5 /* GraphQLSelectionSet.swift in Sources */ = {isa = PBXBuildFile; fileRef = 9FC9A9C41E2D6CE70023C4D5 /* GraphQLSelectionSet.swift */; };
		9FC9A9C81E2EFE6E0023C4D5 /* CacheKeyForFieldTests.swift in Sources */ = {isa = PBXBuildFile; fileRef = 9FC9A9C71E2EFE6E0023C4D5 /* CacheKeyForFieldTests.swift */; };
		9FC9A9CC1E2FD0760023C4D5 /* Record.swift in Sources */ = {isa = PBXBuildFile; fileRef = 9FC9A9CB1E2FD0760023C4D5 /* Record.swift */; };
		9FC9A9D31E2FD48B0023C4D5 /* GraphQLError.swift in Sources */ = {isa = PBXBuildFile; fileRef = 9FC9A9D21E2FD48B0023C4D5 /* GraphQLError.swift */; };
		9FCDFD231E33A0D8007519DC /* AsynchronousOperation.swift in Sources */ = {isa = PBXBuildFile; fileRef = 9FCDFD221E33A0D8007519DC /* AsynchronousOperation.swift */; };
		9FCDFD291E33D0CE007519DC /* GraphQLQueryWatcher.swift in Sources */ = {isa = PBXBuildFile; fileRef = 9FCDFD281E33D0CE007519DC /* GraphQLQueryWatcher.swift */; };
		9FCE2CEC1E6BDAD100E34457 /* NormalizedCachingTests.swift in Sources */ = {isa = PBXBuildFile; fileRef = 9FCE2CEB1E6BDAD100E34457 /* NormalizedCachingTests.swift */; };
		9FCE2CEE1E6BE2D900E34457 /* NormalizedCache.swift in Sources */ = {isa = PBXBuildFile; fileRef = 9FCE2CED1E6BE2D800E34457 /* NormalizedCache.swift */; };
		9FCE2CFE1E6C213D00E34457 /* StarWarsAPI.h in Headers */ = {isa = PBXBuildFile; fileRef = 9FCE2CFC1E6C213D00E34457 /* StarWarsAPI.h */; settings = {ATTRIBUTES = (Public, ); }; };
		9FCE2D011E6C213D00E34457 /* StarWarsAPI.framework in Frameworks */ = {isa = PBXBuildFile; fileRef = 9FCE2CFA1E6C213D00E34457 /* StarWarsAPI.framework */; };
		9FCE2D021E6C213D00E34457 /* StarWarsAPI.framework in Embed Frameworks */ = {isa = PBXBuildFile; fileRef = 9FCE2CFA1E6C213D00E34457 /* StarWarsAPI.framework */; settings = {ATTRIBUTES = (CodeSignOnCopy, RemoveHeadersOnCopy, ); }; };
		9FCE2D091E6C254700E34457 /* StarWarsAPI.framework in Frameworks */ = {isa = PBXBuildFile; fileRef = 9FCE2CFA1E6C213D00E34457 /* StarWarsAPI.framework */; };
		9FCE2D0B1E6C258A00E34457 /* API.swift in Sources */ = {isa = PBXBuildFile; fileRef = 9FCE2D0A1E6C258A00E34457 /* API.swift */; };
		9FD637E41E6ACF88001EDBC8 /* AppDelegate.swift in Sources */ = {isa = PBXBuildFile; fileRef = 9FD637E31E6ACF88001EDBC8 /* AppDelegate.swift */; };
		9FD637E61E6ACF88001EDBC8 /* ViewController.swift in Sources */ = {isa = PBXBuildFile; fileRef = 9FD637E51E6ACF88001EDBC8 /* ViewController.swift */; };
		9FD637E91E6ACF88001EDBC8 /* Main.storyboard in Resources */ = {isa = PBXBuildFile; fileRef = 9FD637E71E6ACF88001EDBC8 /* Main.storyboard */; };
		9FD637EB1E6ACF88001EDBC8 /* Assets.xcassets in Resources */ = {isa = PBXBuildFile; fileRef = 9FD637EA1E6ACF88001EDBC8 /* Assets.xcassets */; };
		9FD637EE1E6ACF88001EDBC8 /* LaunchScreen.storyboard in Resources */ = {isa = PBXBuildFile; fileRef = 9FD637EC1E6ACF88001EDBC8 /* LaunchScreen.storyboard */; };
		9FD637F51E6AD43F001EDBC8 /* Apollo.framework in Frameworks */ = {isa = PBXBuildFile; fileRef = 9FC750441D2A532C00458D91 /* Apollo.framework */; };
		9FD637F61E6AD43F001EDBC8 /* Apollo.framework in Embed Frameworks */ = {isa = PBXBuildFile; fileRef = 9FC750441D2A532C00458D91 /* Apollo.framework */; settings = {ATTRIBUTES = (CodeSignOnCopy, RemoveHeadersOnCopy, ); }; };
		9FE1C6E71E634C8D00C02284 /* PromiseTests.swift in Sources */ = {isa = PBXBuildFile; fileRef = 9FE1C6E61E634C8D00C02284 /* PromiseTests.swift */; };
		9FE3F3981DADBD870072078F /* check-and-run-apollo-cli.sh in Resources */ = {isa = PBXBuildFile; fileRef = 9FE3F3971DADBD870072078F /* check-and-run-apollo-cli.sh */; };
		9FE941D01E62C771007CDD89 /* Promise.swift in Sources */ = {isa = PBXBuildFile; fileRef = 9FE941CF1E62C771007CDD89 /* Promise.swift */; };
		9FEB050D1DB5732300DA3B44 /* JSONSerializationFormat.swift in Sources */ = {isa = PBXBuildFile; fileRef = 9FEB050C1DB5732300DA3B44 /* JSONSerializationFormat.swift */; };
		9FEC15B41E681DAD00D461B4 /* Collections.swift in Sources */ = {isa = PBXBuildFile; fileRef = 9FEC15B31E681DAD00D461B4 /* Collections.swift */; };
		9FEC15B91E6965E300D461B4 /* Result.swift in Sources */ = {isa = PBXBuildFile; fileRef = 9FEC15B81E6965E300D461B4 /* Result.swift */; };
		9FF33D811E48B98200F608A4 /* HTTPNetworkTransport.swift in Sources */ = {isa = PBXBuildFile; fileRef = 9F4DAF2D1E48B84B00EBFF0B /* HTTPNetworkTransport.swift */; };
		9FF90A611DDDEB100034C3B6 /* GraphQLResponse.swift in Sources */ = {isa = PBXBuildFile; fileRef = 9FF90A5B1DDDEB100034C3B6 /* GraphQLResponse.swift */; };
		9FF90A651DDDEB100034C3B6 /* GraphQLExecutor.swift in Sources */ = {isa = PBXBuildFile; fileRef = 9FF90A5C1DDDEB100034C3B6 /* GraphQLExecutor.swift */; };
		9FF90A6F1DDDEB420034C3B6 /* InputValueEncodingTests.swift in Sources */ = {isa = PBXBuildFile; fileRef = 9FF90A6A1DDDEB420034C3B6 /* InputValueEncodingTests.swift */; };
		9FF90A711DDDEB420034C3B6 /* ReadFieldValueTests.swift in Sources */ = {isa = PBXBuildFile; fileRef = 9FF90A6B1DDDEB420034C3B6 /* ReadFieldValueTests.swift */; };
		9FF90A731DDDEB420034C3B6 /* ParseQueryResponseTests.swift in Sources */ = {isa = PBXBuildFile; fileRef = 9FF90A6C1DDDEB420034C3B6 /* ParseQueryResponseTests.swift */; };
		E86D8E05214B32FD0028EFE1 /* JSONTests.swift in Sources */ = {isa = PBXBuildFile; fileRef = E86D8E03214B32DA0028EFE1 /* JSONTests.swift */; };
		F16D083C21EF6F7300C458B8 /* QueryFromJSONBuildingTests.swift in Sources */ = {isa = PBXBuildFile; fileRef = F16D083B21EF6F7300C458B8 /* QueryFromJSONBuildingTests.swift */; };
/* End PBXBuildFile section */

/* Begin PBXContainerItemProxy section */
		9F0CA4471EE7F9E90032DD39 /* PBXContainerItemProxy */ = {
			isa = PBXContainerItemProxy;
			containerPortal = 9FC7503B1D2A532C00458D91 /* Project object */;
			proxyType = 1;
			remoteGlobalIDString = 9F8A95771EC0FC1200304A2D;
			remoteInfo = ApolloTestSupport;
		};
		9F438D091E6C30C3007BDC1A /* PBXContainerItemProxy */ = {
			isa = PBXContainerItemProxy;
			containerPortal = 9FC7503B1D2A532C00458D91 /* Project object */;
			proxyType = 1;
			remoteGlobalIDString = 9FCE2CF91E6C213D00E34457;
			remoteInfo = StarWarsAPI;
		};
		9F65B11F1EC106E80090B25F /* PBXContainerItemProxy */ = {
			isa = PBXContainerItemProxy;
			containerPortal = 9FC7503B1D2A532C00458D91 /* Project object */;
			proxyType = 1;
			remoteGlobalIDString = 9FC750431D2A532C00458D91;
			remoteInfo = Apollo;
		};
		9F8A958B1EC0FF9F00304A2D /* PBXContainerItemProxy */ = {
			isa = PBXContainerItemProxy;
			containerPortal = 9FC7503B1D2A532C00458D91 /* Project object */;
			proxyType = 1;
			remoteGlobalIDString = 9F8A95771EC0FC1200304A2D;
			remoteInfo = ApolloTestSupport;
		};
		9F8A958E1EC0FFB800304A2D /* PBXContainerItemProxy */ = {
			isa = PBXContainerItemProxy;
			containerPortal = 9FC7503B1D2A532C00458D91 /* Project object */;
			proxyType = 1;
			remoteGlobalIDString = 9F8A95771EC0FC1200304A2D;
			remoteInfo = ApolloTestSupport;
		};
		9F8A95911EC0FFCB00304A2D /* PBXContainerItemProxy */ = {
			isa = PBXContainerItemProxy;
			containerPortal = 9FC7503B1D2A532C00458D91 /* Project object */;
			proxyType = 1;
			remoteGlobalIDString = 9F8A95771EC0FC1200304A2D;
			remoteInfo = ApolloTestSupport;
		};
		9FA5FBB51EC05CE900304A9D /* PBXContainerItemProxy */ = {
			isa = PBXContainerItemProxy;
			containerPortal = 9FC7503B1D2A532C00458D91 /* Project object */;
			proxyType = 1;
			remoteGlobalIDString = 9FC750431D2A532C00458D91;
			remoteInfo = Apollo;
		};
		9FA6ABD31EC0AA42000017BE /* PBXContainerItemProxy */ = {
			isa = PBXContainerItemProxy;
			containerPortal = 9FC7503B1D2A532C00458D91 /* Project object */;
			proxyType = 1;
			remoteGlobalIDString = 9FCE2CF91E6C213D00E34457;
			remoteInfo = StarWarsAPI;
		};
		9FA6ABD71EC0AA55000017BE /* PBXContainerItemProxy */ = {
			isa = PBXContainerItemProxy;
			containerPortal = 9FC7503B1D2A532C00458D91 /* Project object */;
			proxyType = 1;
			remoteGlobalIDString = 9FC750431D2A532C00458D91;
			remoteInfo = Apollo;
		};
		9FACA9B91F42E67200AE2DBD /* PBXContainerItemProxy */ = {
			isa = PBXContainerItemProxy;
			containerPortal = 9FC7503B1D2A532C00458D91 /* Project object */;
			proxyType = 1;
			remoteGlobalIDString = 9FC750431D2A532C00458D91;
			remoteInfo = Apollo;
		};
		9FC631391E6AE2080062707E /* PBXContainerItemProxy */ = {
			isa = PBXContainerItemProxy;
			containerPortal = 9FC7503B1D2A532C00458D91 /* Project object */;
			proxyType = 1;
			remoteGlobalIDString = 9FC750431D2A532C00458D91;
			remoteInfo = "Apollo iOS";
		};
		9FC6313E1E6AE2D90062707E /* PBXContainerItemProxy */ = {
			isa = PBXContainerItemProxy;
			containerPortal = 9FC7503B1D2A532C00458D91 /* Project object */;
			proxyType = 1;
			remoteGlobalIDString = 9FD637E01E6ACF88001EDBC8;
			remoteInfo = "TestHost iOS";
		};
		9FC750501D2A532D00458D91 /* PBXContainerItemProxy */ = {
			isa = PBXContainerItemProxy;
			containerPortal = 9FC7503B1D2A532C00458D91 /* Project object */;
			proxyType = 1;
			remoteGlobalIDString = 9FC750431D2A532C00458D91;
			remoteInfo = Apollo;
		};
		9FCE2CFF1E6C213D00E34457 /* PBXContainerItemProxy */ = {
			isa = PBXContainerItemProxy;
			containerPortal = 9FC7503B1D2A532C00458D91 /* Project object */;
			proxyType = 1;
			remoteGlobalIDString = 9FCE2CF91E6C213D00E34457;
			remoteInfo = StarWarsAPI;
		};
		9FCE2D071E6C254000E34457 /* PBXContainerItemProxy */ = {
			isa = PBXContainerItemProxy;
			containerPortal = 9FC7503B1D2A532C00458D91 /* Project object */;
			proxyType = 1;
			remoteGlobalIDString = 9FCE2CF91E6C213D00E34457;
			remoteInfo = StarWarsAPI;
		};
		9FD637F71E6AD43F001EDBC8 /* PBXContainerItemProxy */ = {
			isa = PBXContainerItemProxy;
			containerPortal = 9FC7503B1D2A532C00458D91 /* Project object */;
			proxyType = 1;
			remoteGlobalIDString = 9FC750431D2A532C00458D91;
			remoteInfo = "Apollo iOS";
		};
/* End PBXContainerItemProxy section */

/* Begin PBXCopyFilesBuildPhase section */
		9FD637F91E6AD440001EDBC8 /* Embed Frameworks */ = {
			isa = PBXCopyFilesBuildPhase;
			buildActionMask = 2147483647;
			dstPath = "";
			dstSubfolderSpec = 10;
			files = (
				9FCE2D021E6C213D00E34457 /* StarWarsAPI.framework in Embed Frameworks */,
				9F0CA4461EE7F9E90032DD39 /* ApolloTestSupport.framework in Embed Frameworks */,
				9FD637F61E6AD43F001EDBC8 /* Apollo.framework in Embed Frameworks */,
			);
			name = "Embed Frameworks";
			runOnlyForDeploymentPostprocessing = 0;
		};
/* End PBXCopyFilesBuildPhase section */

/* Begin PBXFileReference section */
		54DDB0911EA045870009DD99 /* InMemoryNormalizedCache.swift */ = {isa = PBXFileReference; fileEncoding = 4; lastKnownFileType = sourcecode.swift; path = InMemoryNormalizedCache.swift; sourceTree = "<group>"; };
<<<<<<< HEAD
		8DEF0BAB20A85C7F000411F6 /* OperationRetrier.swift */ = {isa = PBXFileReference; lastKnownFileType = sourcecode.swift; path = OperationRetrier.swift; sourceTree = "<group>"; };
=======
		90690D05224333DA00FC2E54 /* Apollo-Project-Debug.xcconfig */ = {isa = PBXFileReference; lastKnownFileType = text.xcconfig; path = "Apollo-Project-Debug.xcconfig"; sourceTree = "<group>"; };
		90690D06224333DA00FC2E54 /* Apollo-Target-Framework.xcconfig */ = {isa = PBXFileReference; lastKnownFileType = text.xcconfig; path = "Apollo-Target-Framework.xcconfig"; sourceTree = "<group>"; };
		90690D07224333DA00FC2E54 /* Apollo-Project-Release.xcconfig */ = {isa = PBXFileReference; lastKnownFileType = text.xcconfig; path = "Apollo-Project-Release.xcconfig"; sourceTree = "<group>"; };
		90690D08224333DA00FC2E54 /* Apollo-Project-Performance-Testing.xcconfig */ = {isa = PBXFileReference; lastKnownFileType = text.xcconfig; path = "Apollo-Project-Performance-Testing.xcconfig"; sourceTree = "<group>"; };
		90690D0B2243345500FC2E54 /* Apollo-Target-Tests.xcconfig */ = {isa = PBXFileReference; lastKnownFileType = text.xcconfig; path = "Apollo-Target-Tests.xcconfig"; sourceTree = "<group>"; };
		90690D142243363D00FC2E54 /* Apollo-Target-TestHost-iOS.xcconfig */ = {isa = PBXFileReference; lastKnownFileType = text.xcconfig; path = "Apollo-Target-TestHost-iOS.xcconfig"; sourceTree = "<group>"; };
		90690D2122433C1900FC2E54 /* Apollo-Target-StarWarsAPI.xcconfig */ = {isa = PBXFileReference; lastKnownFileType = text.xcconfig; path = "Apollo-Target-StarWarsAPI.xcconfig"; sourceTree = "<group>"; };
		90690D2222433C2800FC2E54 /* Apollo-Target-GitHubAPI.xcconfig */ = {isa = PBXFileReference; lastKnownFileType = text.xcconfig; path = "Apollo-Target-GitHubAPI.xcconfig"; sourceTree = "<group>"; };
		90690D2322433C5900FC2E54 /* Apollo-Target-CacheDependentTests.xcconfig */ = {isa = PBXFileReference; lastKnownFileType = text.xcconfig; path = "Apollo-Target-CacheDependentTests.xcconfig"; sourceTree = "<group>"; };
		90690D2422433C8000FC2E54 /* Apollo-Target-PerformanceTests.xcconfig */ = {isa = PBXFileReference; lastKnownFileType = text.xcconfig; path = "Apollo-Target-PerformanceTests.xcconfig"; sourceTree = "<group>"; };
		90690D2522433CAF00FC2E54 /* Apollo-Target-TestSupport.xcconfig */ = {isa = PBXFileReference; lastKnownFileType = text.xcconfig; path = "Apollo-Target-TestSupport.xcconfig"; sourceTree = "<group>"; };
>>>>>>> 8b0ca3ff
		9F10A51D1EC1BA0F0045E62B /* MockNetworkTransport.swift */ = {isa = PBXFileReference; fileEncoding = 4; lastKnownFileType = sourcecode.swift; path = MockNetworkTransport.swift; sourceTree = "<group>"; };
		9F19D8431EED568200C57247 /* ResultOrPromise.swift */ = {isa = PBXFileReference; fileEncoding = 4; lastKnownFileType = sourcecode.swift; path = ResultOrPromise.swift; sourceTree = "<group>"; };
		9F19D8451EED8D3B00C57247 /* ResultOrPromiseTests.swift */ = {isa = PBXFileReference; fileEncoding = 4; lastKnownFileType = sourcecode.swift; path = ResultOrPromiseTests.swift; sourceTree = "<group>"; };
		9F27D4631D40379500715680 /* JSONStandardTypeConversions.swift */ = {isa = PBXFileReference; fileEncoding = 4; lastKnownFileType = sourcecode.swift; path = JSONStandardTypeConversions.swift; sourceTree = "<group>"; };
		9F295E301E27534800A24949 /* NormalizeQueryResults.swift */ = {isa = PBXFileReference; fileEncoding = 4; lastKnownFileType = sourcecode.swift; path = NormalizeQueryResults.swift; sourceTree = "<group>"; };
		9F295E371E277B2A00A24949 /* GraphQLResultNormalizer.swift */ = {isa = PBXFileReference; fileEncoding = 4; lastKnownFileType = sourcecode.swift; path = GraphQLResultNormalizer.swift; sourceTree = "<group>"; };
		9F2A74DA2137C21500E63C85 /* check-and-run-apollo-codegen.sh */ = {isa = PBXFileReference; lastKnownFileType = text.script.sh; name = "check-and-run-apollo-codegen.sh"; path = "scripts/check-and-run-apollo-codegen.sh"; sourceTree = SOURCE_ROOT; };
		9F3750501ECEFD2300C68F5E /* CharacterAndSubTypesFragments.graphql */ = {isa = PBXFileReference; lastKnownFileType = text; path = CharacterAndSubTypesFragments.graphql; sourceTree = "<group>"; };
		9F438D0B1E6C494C007BDC1A /* BatchedLoadTests.swift */ = {isa = PBXFileReference; fileEncoding = 4; lastKnownFileType = sourcecode.swift; path = BatchedLoadTests.swift; sourceTree = "<group>"; };
		9F4DAF2D1E48B84B00EBFF0B /* HTTPNetworkTransport.swift */ = {isa = PBXFileReference; fileEncoding = 4; lastKnownFileType = sourcecode.swift; path = HTTPNetworkTransport.swift; sourceTree = "<group>"; };
		9F55347A1DE1DB2100E54264 /* ApolloStore.swift */ = {isa = PBXFileReference; fileEncoding = 4; lastKnownFileType = sourcecode.swift; path = ApolloStore.swift; sourceTree = "<group>"; };
		9F578D8F1D8D2CB300C0EA36 /* Utilities.swift */ = {isa = PBXFileReference; fileEncoding = 4; lastKnownFileType = sourcecode.swift; path = Utilities.swift; sourceTree = "<group>"; };
		9F69FFA81D42855900E000B1 /* NetworkTransport.swift */ = {isa = PBXFileReference; fileEncoding = 4; lastKnownFileType = sourcecode.swift; path = NetworkTransport.swift; sourceTree = "<group>"; };
		9F8622F71EC2004200C38162 /* ReadWriteFromStoreTests.swift */ = {isa = PBXFileReference; fileEncoding = 4; lastKnownFileType = sourcecode.swift; path = ReadWriteFromStoreTests.swift; sourceTree = "<group>"; };
		9F8622F91EC2117C00C38162 /* FragmentConstructionAndConversionTests.swift */ = {isa = PBXFileReference; fileEncoding = 4; lastKnownFileType = sourcecode.swift; path = FragmentConstructionAndConversionTests.swift; sourceTree = "<group>"; };
		9F8622FE1EC44A8600C38162 /* HeroNameAndAppearsIn.graphql */ = {isa = PBXFileReference; lastKnownFileType = text; path = HeroNameAndAppearsIn.graphql; sourceTree = "<group>"; };
		9F86B68A1E6438D700B885FF /* GraphQLSelectionSetMapper.swift */ = {isa = PBXFileReference; fileEncoding = 4; lastKnownFileType = sourcecode.swift; path = GraphQLSelectionSetMapper.swift; sourceTree = "<group>"; };
		9F86B68F1E65533D00B885FF /* GraphQLResponseGenerator.swift */ = {isa = PBXFileReference; fileEncoding = 4; lastKnownFileType = sourcecode.swift; path = GraphQLResponseGenerator.swift; sourceTree = "<group>"; };
		9F8A95781EC0FC1200304A2D /* ApolloTestSupport.framework */ = {isa = PBXFileReference; explicitFileType = wrapper.framework; includeInIndex = 0; path = ApolloTestSupport.framework; sourceTree = BUILT_PRODUCTS_DIR; };
		9F8A957A1EC0FC1200304A2D /* ApolloTestSupport.h */ = {isa = PBXFileReference; lastKnownFileType = sourcecode.c.h; path = ApolloTestSupport.h; sourceTree = "<group>"; };
		9F8A957B1EC0FC1200304A2D /* Info.plist */ = {isa = PBXFileReference; lastKnownFileType = text.plist.xml; path = Info.plist; sourceTree = "<group>"; };
		9F8A95811EC0FD3300304A2D /* XCTAssertHelpers.swift */ = {isa = PBXFileReference; fileEncoding = 4; lastKnownFileType = sourcecode.swift; path = XCTAssertHelpers.swift; sourceTree = "<group>"; };
		9F8A95831EC0FD6100304A2D /* XCTestCase+Promise.swift */ = {isa = PBXFileReference; fileEncoding = 4; lastKnownFileType = sourcecode.swift; path = "XCTestCase+Promise.swift"; sourceTree = "<group>"; };
		9F8A95851EC0FD9800304A2D /* TestCacheProvider.swift */ = {isa = PBXFileReference; fileEncoding = 4; lastKnownFileType = sourcecode.swift; path = TestCacheProvider.swift; sourceTree = "<group>"; };
		9F91CF8E1F6C0DB2008DD0BE /* MutatingResultsTests.swift */ = {isa = PBXFileReference; lastKnownFileType = sourcecode.swift; path = MutatingResultsTests.swift; sourceTree = "<group>"; };
		9FA6ABBC1EC0A988000017BE /* ApolloCacheDependentTests.xctest */ = {isa = PBXFileReference; explicitFileType = wrapper.cfbundle; includeInIndex = 0; path = ApolloCacheDependentTests.xctest; sourceTree = BUILT_PRODUCTS_DIR; };
		9FA6ABC01EC0A988000017BE /* Info.plist */ = {isa = PBXFileReference; lastKnownFileType = text.plist.xml; path = Info.plist; sourceTree = "<group>"; };
		9FA6ABC51EC0A9F7000017BE /* FetchQueryTests.swift */ = {isa = PBXFileReference; fileEncoding = 4; lastKnownFileType = sourcecode.swift; path = FetchQueryTests.swift; sourceTree = "<group>"; };
		9FA6ABC61EC0A9F7000017BE /* LoadQueryFromStoreTests.swift */ = {isa = PBXFileReference; fileEncoding = 4; lastKnownFileType = sourcecode.swift; path = LoadQueryFromStoreTests.swift; sourceTree = "<group>"; };
		9FA6ABC81EC0A9F7000017BE /* StarWarsServerCachingRoundtripTests.swift */ = {isa = PBXFileReference; fileEncoding = 4; lastKnownFileType = sourcecode.swift; path = StarWarsServerCachingRoundtripTests.swift; sourceTree = "<group>"; };
		9FA6ABC91EC0A9F7000017BE /* StarWarsServerTests.swift */ = {isa = PBXFileReference; fileEncoding = 4; lastKnownFileType = sourcecode.swift; path = StarWarsServerTests.swift; sourceTree = "<group>"; };
		9FA6ABCB1EC0A9F7000017BE /* WatchQueryTests.swift */ = {isa = PBXFileReference; fileEncoding = 4; lastKnownFileType = sourcecode.swift; path = WatchQueryTests.swift; sourceTree = "<group>"; };
		9FA6F3671E65DF4700BF8D73 /* GraphQLResultAccumulator.swift */ = {isa = PBXFileReference; fileEncoding = 4; lastKnownFileType = sourcecode.swift; path = GraphQLResultAccumulator.swift; sourceTree = "<group>"; };
		9FACA9C61F42E67200AE2DBD /* GitHubAPI.framework */ = {isa = PBXFileReference; explicitFileType = wrapper.framework; includeInIndex = 0; path = GitHubAPI.framework; sourceTree = BUILT_PRODUCTS_DIR; };
		9FACA9C91F42E6E900AE2DBD /* API.swift */ = {isa = PBXFileReference; fileEncoding = 4; lastKnownFileType = sourcecode.swift; path = API.swift; sourceTree = "<group>"; };
		9FACA9CA1F42E6E900AE2DBD /* GitHubAPI.h */ = {isa = PBXFileReference; fileEncoding = 4; lastKnownFileType = sourcecode.c.h; path = GitHubAPI.h; sourceTree = "<group>"; };
		9FACA9CB1F42E6E900AE2DBD /* Repository.graphql */ = {isa = PBXFileReference; fileEncoding = 4; lastKnownFileType = text; path = Repository.graphql; sourceTree = "<group>"; };
		9FACA9CC1F42E6E900AE2DBD /* Info.plist */ = {isa = PBXFileReference; fileEncoding = 4; lastKnownFileType = text.plist.xml; path = Info.plist; sourceTree = "<group>"; };
		9FACA9CD1F42E6E900AE2DBD /* schema.json */ = {isa = PBXFileReference; fileEncoding = 4; lastKnownFileType = text.json; path = schema.json; sourceTree = "<group>"; };
		9FADC8491E6B0B2300C677E6 /* Locking.swift */ = {isa = PBXFileReference; fileEncoding = 4; lastKnownFileType = sourcecode.swift; path = Locking.swift; sourceTree = "<group>"; };
		9FADC84E1E6B865E00C677E6 /* DataLoader.swift */ = {isa = PBXFileReference; fileEncoding = 4; lastKnownFileType = sourcecode.swift; path = DataLoader.swift; sourceTree = "<group>"; };
		9FADC8531E6B86D900C677E6 /* DataLoaderTests.swift */ = {isa = PBXFileReference; fileEncoding = 4; lastKnownFileType = sourcecode.swift; path = DataLoaderTests.swift; sourceTree = "<group>"; };
		9FC2333C1E66BBF7001E4541 /* GraphQLDependencyTracker.swift */ = {isa = PBXFileReference; fileEncoding = 4; lastKnownFileType = sourcecode.swift; path = GraphQLDependencyTracker.swift; sourceTree = "<group>"; };
		9FC4B91F1D2A6F8D0046A641 /* JSON.swift */ = {isa = PBXFileReference; fileEncoding = 4; lastKnownFileType = sourcecode.swift; path = JSON.swift; sourceTree = "<group>"; };
		9FC631331E6AE2080062707E /* ApolloPerformanceTests.xctest */ = {isa = PBXFileReference; explicitFileType = wrapper.cfbundle; includeInIndex = 0; path = ApolloPerformanceTests.xctest; sourceTree = BUILT_PRODUCTS_DIR; };
		9FC631351E6AE2080062707E /* PromiseTests.swift */ = {isa = PBXFileReference; lastKnownFileType = sourcecode.swift; path = PromiseTests.swift; sourceTree = "<group>"; };
		9FC631371E6AE2080062707E /* Info.plist */ = {isa = PBXFileReference; lastKnownFileType = text.plist.xml; path = Info.plist; sourceTree = "<group>"; };
		9FC750441D2A532C00458D91 /* Apollo.framework */ = {isa = PBXFileReference; explicitFileType = wrapper.framework; includeInIndex = 0; path = Apollo.framework; sourceTree = BUILT_PRODUCTS_DIR; };
		9FC750471D2A532C00458D91 /* Apollo.h */ = {isa = PBXFileReference; lastKnownFileType = sourcecode.c.h; path = Apollo.h; sourceTree = "<group>"; };
		9FC750491D2A532C00458D91 /* Info.plist */ = {isa = PBXFileReference; lastKnownFileType = text.plist.xml; path = Info.plist; sourceTree = "<group>"; };
		9FC7504E1D2A532D00458D91 /* ApolloTests.xctest */ = {isa = PBXFileReference; explicitFileType = wrapper.cfbundle; includeInIndex = 0; path = ApolloTests.xctest; sourceTree = BUILT_PRODUCTS_DIR; };
		9FC750551D2A532D00458D91 /* Info.plist */ = {isa = PBXFileReference; lastKnownFileType = text.plist.xml; path = Info.plist; sourceTree = "<group>"; };
		9FC750601D2A59C300458D91 /* GraphQLOperation.swift */ = {isa = PBXFileReference; fileEncoding = 4; lastKnownFileType = sourcecode.swift; path = GraphQLOperation.swift; sourceTree = "<group>"; };
		9FC750621D2A59F600458D91 /* ApolloClient.swift */ = {isa = PBXFileReference; fileEncoding = 4; lastKnownFileType = sourcecode.swift; path = ApolloClient.swift; sourceTree = "<group>"; };
		9FC9A9BC1E2C271C0023C4D5 /* RecordSet.swift */ = {isa = PBXFileReference; fileEncoding = 4; lastKnownFileType = sourcecode.swift; path = RecordSet.swift; sourceTree = "<group>"; };
		9FC9A9BE1E2C27FB0023C4D5 /* GraphQLResult.swift */ = {isa = PBXFileReference; fileEncoding = 4; lastKnownFileType = sourcecode.swift; path = GraphQLResult.swift; sourceTree = "<group>"; };
		9FC9A9C11E2D3CAF0023C4D5 /* GraphQLInputValue.swift */ = {isa = PBXFileReference; fileEncoding = 4; lastKnownFileType = sourcecode.swift; path = GraphQLInputValue.swift; sourceTree = "<group>"; };
		9FC9A9C41E2D6CE70023C4D5 /* GraphQLSelectionSet.swift */ = {isa = PBXFileReference; fileEncoding = 4; lastKnownFileType = sourcecode.swift; path = GraphQLSelectionSet.swift; sourceTree = "<group>"; };
		9FC9A9C71E2EFE6E0023C4D5 /* CacheKeyForFieldTests.swift */ = {isa = PBXFileReference; fileEncoding = 4; lastKnownFileType = sourcecode.swift; path = CacheKeyForFieldTests.swift; sourceTree = "<group>"; };
		9FC9A9CB1E2FD0760023C4D5 /* Record.swift */ = {isa = PBXFileReference; fileEncoding = 4; lastKnownFileType = sourcecode.swift; path = Record.swift; sourceTree = "<group>"; };
		9FC9A9D21E2FD48B0023C4D5 /* GraphQLError.swift */ = {isa = PBXFileReference; fileEncoding = 4; lastKnownFileType = sourcecode.swift; path = GraphQLError.swift; sourceTree = "<group>"; };
		9FCDFD221E33A0D8007519DC /* AsynchronousOperation.swift */ = {isa = PBXFileReference; fileEncoding = 4; lastKnownFileType = sourcecode.swift; path = AsynchronousOperation.swift; sourceTree = "<group>"; };
		9FCDFD281E33D0CE007519DC /* GraphQLQueryWatcher.swift */ = {isa = PBXFileReference; fileEncoding = 4; lastKnownFileType = sourcecode.swift; path = GraphQLQueryWatcher.swift; sourceTree = "<group>"; };
		9FCE2CEB1E6BDAD100E34457 /* NormalizedCachingTests.swift */ = {isa = PBXFileReference; fileEncoding = 4; lastKnownFileType = sourcecode.swift; path = NormalizedCachingTests.swift; sourceTree = "<group>"; };
		9FCE2CED1E6BE2D800E34457 /* NormalizedCache.swift */ = {isa = PBXFileReference; fileEncoding = 4; lastKnownFileType = sourcecode.swift; path = NormalizedCache.swift; sourceTree = "<group>"; };
		9FCE2CFA1E6C213D00E34457 /* StarWarsAPI.framework */ = {isa = PBXFileReference; explicitFileType = wrapper.framework; includeInIndex = 0; path = StarWarsAPI.framework; sourceTree = BUILT_PRODUCTS_DIR; };
		9FCE2CFC1E6C213D00E34457 /* StarWarsAPI.h */ = {isa = PBXFileReference; lastKnownFileType = sourcecode.c.h; path = StarWarsAPI.h; sourceTree = "<group>"; };
		9FCE2CFD1E6C213D00E34457 /* Info.plist */ = {isa = PBXFileReference; lastKnownFileType = text.plist.xml; path = Info.plist; sourceTree = "<group>"; };
		9FCE2D0A1E6C258A00E34457 /* API.swift */ = {isa = PBXFileReference; fileEncoding = 4; lastKnownFileType = sourcecode.swift; path = API.swift; sourceTree = "<group>"; };
		9FCE2D0C1E6C259B00E34457 /* CreateReviewForEpisode.graphql */ = {isa = PBXFileReference; fileEncoding = 4; lastKnownFileType = text; path = CreateReviewForEpisode.graphql; sourceTree = "<group>"; };
		9FCE2D0D1E6C259B00E34457 /* HeroAndFriendsNames.graphql */ = {isa = PBXFileReference; fileEncoding = 4; lastKnownFileType = text; path = HeroAndFriendsNames.graphql; sourceTree = "<group>"; };
		9FCE2D0E1E6C259B00E34457 /* HeroAppearsIn.graphql */ = {isa = PBXFileReference; fileEncoding = 4; lastKnownFileType = text; path = HeroAppearsIn.graphql; sourceTree = "<group>"; };
		9FCE2D0F1E6C259B00E34457 /* HeroDetails.graphql */ = {isa = PBXFileReference; fileEncoding = 4; lastKnownFileType = text; path = HeroDetails.graphql; sourceTree = "<group>"; };
		9FCE2D111E6C259B00E34457 /* HeroName.graphql */ = {isa = PBXFileReference; fileEncoding = 4; lastKnownFileType = text; path = HeroName.graphql; sourceTree = "<group>"; };
		9FCE2D121E6C259B00E34457 /* HeroConditional.graphql */ = {isa = PBXFileReference; fileEncoding = 4; lastKnownFileType = text; path = HeroConditional.graphql; sourceTree = "<group>"; };
		9FCE2D131E6C259B00E34457 /* HeroParentTypeDependentField.graphql */ = {isa = PBXFileReference; fileEncoding = 4; lastKnownFileType = text; path = HeroParentTypeDependentField.graphql; sourceTree = "<group>"; };
		9FCE2D141E6C259B00E34457 /* HeroTypeDependentAliasedField.graphql */ = {isa = PBXFileReference; fileEncoding = 4; lastKnownFileType = text; path = HeroTypeDependentAliasedField.graphql; sourceTree = "<group>"; };
		9FCE2D151E6C259B00E34457 /* Human.graphql */ = {isa = PBXFileReference; fileEncoding = 4; lastKnownFileType = text; path = Human.graphql; sourceTree = "<group>"; };
		9FCE2D161E6C259B00E34457 /* SameHeroTwice.graphql */ = {isa = PBXFileReference; fileEncoding = 4; lastKnownFileType = text; path = SameHeroTwice.graphql; sourceTree = "<group>"; };
		9FCE2D171E6C259B00E34457 /* Starship.graphql */ = {isa = PBXFileReference; fileEncoding = 4; lastKnownFileType = text; path = Starship.graphql; sourceTree = "<group>"; };
		9FCE2D181E6C259B00E34457 /* TwoHeroes.graphql */ = {isa = PBXFileReference; fileEncoding = 4; lastKnownFileType = text; path = TwoHeroes.graphql; sourceTree = "<group>"; };
		9FD111D31F2A179A00E7B586 /* HeroFriendsOfFriends.graphql */ = {isa = PBXFileReference; lastKnownFileType = text; path = HeroFriendsOfFriends.graphql; sourceTree = "<group>"; };
		9FD637E11E6ACF88001EDBC8 /* TestHost iOS.app */ = {isa = PBXFileReference; explicitFileType = wrapper.application; includeInIndex = 0; path = "TestHost iOS.app"; sourceTree = BUILT_PRODUCTS_DIR; };
		9FD637E31E6ACF88001EDBC8 /* AppDelegate.swift */ = {isa = PBXFileReference; lastKnownFileType = sourcecode.swift; path = AppDelegate.swift; sourceTree = "<group>"; };
		9FD637E51E6ACF88001EDBC8 /* ViewController.swift */ = {isa = PBXFileReference; lastKnownFileType = sourcecode.swift; path = ViewController.swift; sourceTree = "<group>"; };
		9FD637E81E6ACF88001EDBC8 /* Base */ = {isa = PBXFileReference; lastKnownFileType = file.storyboard; name = Base; path = Base.lproj/Main.storyboard; sourceTree = "<group>"; };
		9FD637EA1E6ACF88001EDBC8 /* Assets.xcassets */ = {isa = PBXFileReference; lastKnownFileType = folder.assetcatalog; path = Assets.xcassets; sourceTree = "<group>"; };
		9FD637ED1E6ACF88001EDBC8 /* Base */ = {isa = PBXFileReference; lastKnownFileType = file.storyboard; name = Base; path = Base.lproj/LaunchScreen.storyboard; sourceTree = "<group>"; };
		9FD637EF1E6ACF88001EDBC8 /* Info.plist */ = {isa = PBXFileReference; lastKnownFileType = text.plist.xml; path = Info.plist; sourceTree = "<group>"; };
		9FE1C6E61E634C8D00C02284 /* PromiseTests.swift */ = {isa = PBXFileReference; fileEncoding = 4; lastKnownFileType = sourcecode.swift; path = PromiseTests.swift; sourceTree = "<group>"; };
		9FE3F3971DADBD870072078F /* check-and-run-apollo-cli.sh */ = {isa = PBXFileReference; fileEncoding = 4; lastKnownFileType = text.script.sh; name = "check-and-run-apollo-cli.sh"; path = "scripts/check-and-run-apollo-cli.sh"; sourceTree = SOURCE_ROOT; };
		9FE941CF1E62C771007CDD89 /* Promise.swift */ = {isa = PBXFileReference; fileEncoding = 4; lastKnownFileType = sourcecode.swift; path = Promise.swift; sourceTree = "<group>"; };
		9FEB050C1DB5732300DA3B44 /* JSONSerializationFormat.swift */ = {isa = PBXFileReference; fileEncoding = 4; lastKnownFileType = sourcecode.swift; path = JSONSerializationFormat.swift; sourceTree = "<group>"; };
		9FEC15B31E681DAD00D461B4 /* Collections.swift */ = {isa = PBXFileReference; fileEncoding = 4; lastKnownFileType = sourcecode.swift; path = Collections.swift; sourceTree = "<group>"; };
		9FEC15B81E6965E300D461B4 /* Result.swift */ = {isa = PBXFileReference; fileEncoding = 4; lastKnownFileType = sourcecode.swift; path = Result.swift; sourceTree = "<group>"; };
		9FF90A5B1DDDEB100034C3B6 /* GraphQLResponse.swift */ = {isa = PBXFileReference; fileEncoding = 4; lastKnownFileType = sourcecode.swift; path = GraphQLResponse.swift; sourceTree = "<group>"; };
		9FF90A5C1DDDEB100034C3B6 /* GraphQLExecutor.swift */ = {isa = PBXFileReference; fileEncoding = 4; lastKnownFileType = sourcecode.swift; path = GraphQLExecutor.swift; sourceTree = "<group>"; };
		9FF90A6A1DDDEB420034C3B6 /* InputValueEncodingTests.swift */ = {isa = PBXFileReference; fileEncoding = 4; lastKnownFileType = sourcecode.swift; path = InputValueEncodingTests.swift; sourceTree = "<group>"; };
		9FF90A6B1DDDEB420034C3B6 /* ReadFieldValueTests.swift */ = {isa = PBXFileReference; fileEncoding = 4; lastKnownFileType = sourcecode.swift; path = ReadFieldValueTests.swift; sourceTree = "<group>"; };
		9FF90A6C1DDDEB420034C3B6 /* ParseQueryResponseTests.swift */ = {isa = PBXFileReference; fileEncoding = 4; lastKnownFileType = sourcecode.swift; path = ParseQueryResponseTests.swift; sourceTree = "<group>"; };
		E86D8E03214B32DA0028EFE1 /* JSONTests.swift */ = {isa = PBXFileReference; lastKnownFileType = sourcecode.swift; path = JSONTests.swift; sourceTree = "<group>"; };
		F16D083B21EF6F7300C458B8 /* QueryFromJSONBuildingTests.swift */ = {isa = PBXFileReference; fileEncoding = 4; lastKnownFileType = sourcecode.swift; path = QueryFromJSONBuildingTests.swift; sourceTree = "<group>"; };
/* End PBXFileReference section */

/* Begin PBXFrameworksBuildPhase section */
		9F8A95741EC0FC1200304A2D /* Frameworks */ = {
			isa = PBXFrameworksBuildPhase;
			buildActionMask = 2147483647;
			files = (
				9F65B1211EC106F30090B25F /* Apollo.framework in Frameworks */,
			);
			runOnlyForDeploymentPostprocessing = 0;
		};
		9FA6ABB91EC0A988000017BE /* Frameworks */ = {
			isa = PBXFrameworksBuildPhase;
			buildActionMask = 2147483647;
			files = (
				9FA6ABD61EC0AA4D000017BE /* Apollo.framework in Frameworks */,
				9F8A95901EC0FFC100304A2D /* ApolloTestSupport.framework in Frameworks */,
				9FA6ABD51EC0AA49000017BE /* StarWarsAPI.framework in Frameworks */,
			);
			runOnlyForDeploymentPostprocessing = 0;
		};
		9FACA9BD1F42E67200AE2DBD /* Frameworks */ = {
			isa = PBXFrameworksBuildPhase;
			buildActionMask = 2147483647;
			files = (
				9FACA9BE1F42E67200AE2DBD /* Apollo.framework in Frameworks */,
			);
			runOnlyForDeploymentPostprocessing = 0;
		};
		9FC631301E6AE2080062707E /* Frameworks */ = {
			isa = PBXFrameworksBuildPhase;
			buildActionMask = 2147483647;
			files = (
				9FC631381E6AE2080062707E /* Apollo.framework in Frameworks */,
				9F8A95931EC0FFD100304A2D /* ApolloTestSupport.framework in Frameworks */,
				9F438D081E6C30B1007BDC1A /* StarWarsAPI.framework in Frameworks */,
			);
			runOnlyForDeploymentPostprocessing = 0;
		};
		9FC7504B1D2A532D00458D91 /* Frameworks */ = {
			isa = PBXFrameworksBuildPhase;
			buildActionMask = 2147483647;
			files = (
				9FC7504F1D2A532D00458D91 /* Apollo.framework in Frameworks */,
				9F8A958D1EC0FFAB00304A2D /* ApolloTestSupport.framework in Frameworks */,
				9FCE2D091E6C254700E34457 /* StarWarsAPI.framework in Frameworks */,
			);
			runOnlyForDeploymentPostprocessing = 0;
		};
		9FCE2CF61E6C213D00E34457 /* Frameworks */ = {
			isa = PBXFrameworksBuildPhase;
			buildActionMask = 2147483647;
			files = (
				9F438D071E6C2FD9007BDC1A /* Apollo.framework in Frameworks */,
			);
			runOnlyForDeploymentPostprocessing = 0;
		};
		9FD637DE1E6ACF88001EDBC8 /* Frameworks */ = {
			isa = PBXFrameworksBuildPhase;
			buildActionMask = 2147483647;
			files = (
				9FCE2D011E6C213D00E34457 /* StarWarsAPI.framework in Frameworks */,
				9F0CA4451EE7F9E90032DD39 /* ApolloTestSupport.framework in Frameworks */,
				9FD637F51E6AD43F001EDBC8 /* Apollo.framework in Frameworks */,
			);
			runOnlyForDeploymentPostprocessing = 0;
		};
/* End PBXFrameworksBuildPhase section */

/* Begin PBXGroup section */
		90690D04224333DA00FC2E54 /* Configuration */ = {
			isa = PBXGroup;
			children = (
				90690D05224333DA00FC2E54 /* Apollo-Project-Debug.xcconfig */,
				90690D08224333DA00FC2E54 /* Apollo-Project-Performance-Testing.xcconfig */,
				90690D07224333DA00FC2E54 /* Apollo-Project-Release.xcconfig */,
				90690D2322433C5900FC2E54 /* Apollo-Target-CacheDependentTests.xcconfig */,
				90690D06224333DA00FC2E54 /* Apollo-Target-Framework.xcconfig */,
				90690D2222433C2800FC2E54 /* Apollo-Target-GitHubAPI.xcconfig */,
				90690D2422433C8000FC2E54 /* Apollo-Target-PerformanceTests.xcconfig */,
				90690D2122433C1900FC2E54 /* Apollo-Target-StarWarsAPI.xcconfig */,
				90690D142243363D00FC2E54 /* Apollo-Target-TestHost-iOS.xcconfig */,
				90690D0B2243345500FC2E54 /* Apollo-Target-Tests.xcconfig */,
				90690D2522433CAF00FC2E54 /* Apollo-Target-TestSupport.xcconfig */,
			);
			name = Configuration;
			path = Configuration/Apollo;
			sourceTree = "<group>";
		};
		9F27D4601D40363A00715680 /* Execution */ = {
			isa = PBXGroup;
			children = (
				9FF90A5C1DDDEB100034C3B6 /* GraphQLExecutor.swift */,
				9FA6F3671E65DF4700BF8D73 /* GraphQLResultAccumulator.swift */,
				9F86B68A1E6438D700B885FF /* GraphQLSelectionSetMapper.swift */,
				9F295E371E277B2A00A24949 /* GraphQLResultNormalizer.swift */,
				9FC2333C1E66BBF7001E4541 /* GraphQLDependencyTracker.swift */,
				9F86B68F1E65533D00B885FF /* GraphQLResponseGenerator.swift */,
				9FC9A9C41E2D6CE70023C4D5 /* GraphQLSelectionSet.swift */,
				9FC9A9C11E2D3CAF0023C4D5 /* GraphQLInputValue.swift */,
			);
			name = Execution;
			sourceTree = "<group>";
		};
		9F8A95791EC0FC1200304A2D /* ApolloTestSupport */ = {
			isa = PBXGroup;
			children = (
				9F8A95811EC0FD3300304A2D /* XCTAssertHelpers.swift */,
				9F8A95831EC0FD6100304A2D /* XCTestCase+Promise.swift */,
				9F10A51D1EC1BA0F0045E62B /* MockNetworkTransport.swift */,
				9F8A95851EC0FD9800304A2D /* TestCacheProvider.swift */,
				9F8A957A1EC0FC1200304A2D /* ApolloTestSupport.h */,
				9F8A957B1EC0FC1200304A2D /* Info.plist */,
			);
			path = ApolloTestSupport;
			sourceTree = "<group>";
		};
		9FA6ABBD1EC0A988000017BE /* ApolloCacheDependentTests */ = {
			isa = PBXGroup;
			children = (
				9FA6ABC51EC0A9F7000017BE /* FetchQueryTests.swift */,
				9FA6ABC61EC0A9F7000017BE /* LoadQueryFromStoreTests.swift */,
				9FA6ABC81EC0A9F7000017BE /* StarWarsServerCachingRoundtripTests.swift */,
				9FA6ABC91EC0A9F7000017BE /* StarWarsServerTests.swift */,
				9F8622F71EC2004200C38162 /* ReadWriteFromStoreTests.swift */,
				9FA6ABCB1EC0A9F7000017BE /* WatchQueryTests.swift */,
				9FA6ABC01EC0A988000017BE /* Info.plist */,
			);
			path = ApolloCacheDependentTests;
			sourceTree = "<group>";
		};
		9FACA9C81F42E6E900AE2DBD /* GitHubAPI */ = {
			isa = PBXGroup;
			children = (
				9FACA9C91F42E6E900AE2DBD /* API.swift */,
				9FACA9CB1F42E6E900AE2DBD /* Repository.graphql */,
				9FACA9CA1F42E6E900AE2DBD /* GitHubAPI.h */,
				9FACA9CC1F42E6E900AE2DBD /* Info.plist */,
				9FACA9CD1F42E6E900AE2DBD /* schema.json */,
			);
			path = GitHubAPI;
			sourceTree = "<group>";
		};
		9FC4B9231D2BE4F00046A641 /* JSON */ = {
			isa = PBXGroup;
			children = (
				9FC4B91F1D2A6F8D0046A641 /* JSON.swift */,
				9FEB050C1DB5732300DA3B44 /* JSONSerializationFormat.swift */,
				9F27D4631D40379500715680 /* JSONStandardTypeConversions.swift */,
			);
			name = JSON;
			sourceTree = "<group>";
		};
		9FC631341E6AE2080062707E /* ApolloPerformanceTests */ = {
			isa = PBXGroup;
			children = (
				9FC631351E6AE2080062707E /* PromiseTests.swift */,
				9FCE2CEB1E6BDAD100E34457 /* NormalizedCachingTests.swift */,
				9FC631371E6AE2080062707E /* Info.plist */,
			);
			path = ApolloPerformanceTests;
			sourceTree = "<group>";
		};
		9FC7503A1D2A532C00458D91 = {
			isa = PBXGroup;
			children = (
				9FC750461D2A532C00458D91 /* Apollo */,
				9FCE2CF41E6C20E000E34457 /* Tests */,
				90690D04224333DA00FC2E54 /* Configuration */,
				9FC750451D2A532C00458D91 /* Products */,
			);
			sourceTree = "<group>";
		};
		9FC750451D2A532C00458D91 /* Products */ = {
			isa = PBXGroup;
			children = (
				9FC750441D2A532C00458D91 /* Apollo.framework */,
				9FC7504E1D2A532D00458D91 /* ApolloTests.xctest */,
				9FD637E11E6ACF88001EDBC8 /* TestHost iOS.app */,
				9FC631331E6AE2080062707E /* ApolloPerformanceTests.xctest */,
				9FCE2CFA1E6C213D00E34457 /* StarWarsAPI.framework */,
				9FA6ABBC1EC0A988000017BE /* ApolloCacheDependentTests.xctest */,
				9F8A95781EC0FC1200304A2D /* ApolloTestSupport.framework */,
				9FACA9C61F42E67200AE2DBD /* GitHubAPI.framework */,
			);
			name = Products;
			sourceTree = "<group>";
		};
		9FC750461D2A532C00458D91 /* Apollo */ = {
			isa = PBXGroup;
			children = (
				9FC750621D2A59F600458D91 /* ApolloClient.swift */,
				9FC750601D2A59C300458D91 /* GraphQLOperation.swift */,
				9FC9A9BE1E2C27FB0023C4D5 /* GraphQLResult.swift */,
				9FC9A9D21E2FD48B0023C4D5 /* GraphQLError.swift */,
				9FCDFD281E33D0CE007519DC /* GraphQLQueryWatcher.swift */,
				9FC9A9CE1E2FD0CC0023C4D5 /* Network */,
				9FC9A9CA1E2FD05C0023C4D5 /* Store */,
				9F27D4601D40363A00715680 /* Execution */,
				9FC4B9231D2BE4F00046A641 /* JSON */,
				9FCDFD211E33A09F007519DC /* Utilities */,
				9FE3F3961DADBD0D0072078F /* Supporting Files */,
			);
			name = Apollo;
			path = Sources/Apollo;
			sourceTree = "<group>";
		};
		9FC750521D2A532D00458D91 /* ApolloTests */ = {
			isa = PBXGroup;
			children = (
				9F438D0B1E6C494C007BDC1A /* BatchedLoadTests.swift */,
				9FC9A9C71E2EFE6E0023C4D5 /* CacheKeyForFieldTests.swift */,
				9FADC8531E6B86D900C677E6 /* DataLoaderTests.swift */,
				9F8622F91EC2117C00C38162 /* FragmentConstructionAndConversionTests.swift */,
				9FC750551D2A532D00458D91 /* Info.plist */,
				9FF90A6A1DDDEB420034C3B6 /* InputValueEncodingTests.swift */,
				E86D8E03214B32DA0028EFE1 /* JSONTests.swift */,
				9F91CF8E1F6C0DB2008DD0BE /* MutatingResultsTests.swift */,
				9F295E301E27534800A24949 /* NormalizeQueryResults.swift */,
				9FF90A6C1DDDEB420034C3B6 /* ParseQueryResponseTests.swift */,
				9FE1C6E61E634C8D00C02284 /* PromiseTests.swift */,
				F16D083B21EF6F7300C458B8 /* QueryFromJSONBuildingTests.swift */,
				9FF90A6B1DDDEB420034C3B6 /* ReadFieldValueTests.swift */,
				9F19D8451EED8D3B00C57247 /* ResultOrPromiseTests.swift */,
			);
			path = ApolloTests;
			sourceTree = "<group>";
		};
		9FC9A9CA1E2FD05C0023C4D5 /* Store */ = {
			isa = PBXGroup;
			children = (
				9F55347A1DE1DB2100E54264 /* ApolloStore.swift */,
				9FCE2CED1E6BE2D800E34457 /* NormalizedCache.swift */,
				54DDB0911EA045870009DD99 /* InMemoryNormalizedCache.swift */,
				9FC9A9BC1E2C271C0023C4D5 /* RecordSet.swift */,
				9FC9A9CB1E2FD0760023C4D5 /* Record.swift */,
				9FADC84E1E6B865E00C677E6 /* DataLoader.swift */,
			);
			name = Store;
			sourceTree = "<group>";
		};
		9FC9A9CE1E2FD0CC0023C4D5 /* Network */ = {
			isa = PBXGroup;
			children = (
				9F69FFA81D42855900E000B1 /* NetworkTransport.swift */,
				9F4DAF2D1E48B84B00EBFF0B /* HTTPNetworkTransport.swift */,
				8DEF0BAB20A85C7F000411F6 /* OperationRetrier.swift */,
				9FF90A5B1DDDEB100034C3B6 /* GraphQLResponse.swift */,
			);
			name = Network;
			sourceTree = "<group>";
		};
		9FCDFD211E33A09F007519DC /* Utilities */ = {
			isa = PBXGroup;
			children = (
				9F578D8F1D8D2CB300C0EA36 /* Utilities.swift */,
				9FCDFD221E33A0D8007519DC /* AsynchronousOperation.swift */,
				9FEC15B81E6965E300D461B4 /* Result.swift */,
				9FE941CF1E62C771007CDD89 /* Promise.swift */,
				9F19D8431EED568200C57247 /* ResultOrPromise.swift */,
				9FEC15B31E681DAD00D461B4 /* Collections.swift */,
				9FADC8491E6B0B2300C677E6 /* Locking.swift */,
			);
			name = Utilities;
			sourceTree = "<group>";
		};
		9FCE2CF41E6C20E000E34457 /* Tests */ = {
			isa = PBXGroup;
			children = (
				9FC750521D2A532D00458D91 /* ApolloTests */,
				9FA6ABBD1EC0A988000017BE /* ApolloCacheDependentTests */,
				9FC631341E6AE2080062707E /* ApolloPerformanceTests */,
				9F8A95791EC0FC1200304A2D /* ApolloTestSupport */,
				9FCE2CFB1E6C213D00E34457 /* StarWarsAPI */,
				9FACA9C81F42E6E900AE2DBD /* GitHubAPI */,
				9FD637E21E6ACF88001EDBC8 /* TestHost iOS */,
			);
			path = Tests;
			sourceTree = "<group>";
		};
		9FCE2CFB1E6C213D00E34457 /* StarWarsAPI */ = {
			isa = PBXGroup;
			children = (
				9FCE2D111E6C259B00E34457 /* HeroName.graphql */,
				9FCE2D0E1E6C259B00E34457 /* HeroAppearsIn.graphql */,
				9F8622FE1EC44A8600C38162 /* HeroNameAndAppearsIn.graphql */,
				9FCE2D121E6C259B00E34457 /* HeroConditional.graphql */,
				9FCE2D0D1E6C259B00E34457 /* HeroAndFriendsNames.graphql */,
				9FD111D31F2A179A00E7B586 /* HeroFriendsOfFriends.graphql */,
				9F3750501ECEFD2300C68F5E /* CharacterAndSubTypesFragments.graphql */,
				9FCE2D0F1E6C259B00E34457 /* HeroDetails.graphql */,
				9FCE2D131E6C259B00E34457 /* HeroParentTypeDependentField.graphql */,
				9FCE2D141E6C259B00E34457 /* HeroTypeDependentAliasedField.graphql */,
				9FCE2D151E6C259B00E34457 /* Human.graphql */,
				9FCE2D181E6C259B00E34457 /* TwoHeroes.graphql */,
				9FCE2D161E6C259B00E34457 /* SameHeroTwice.graphql */,
				9FCE2D171E6C259B00E34457 /* Starship.graphql */,
				9FCE2D0C1E6C259B00E34457 /* CreateReviewForEpisode.graphql */,
				9FCE2D0A1E6C258A00E34457 /* API.swift */,
				9FCE2CFC1E6C213D00E34457 /* StarWarsAPI.h */,
				9FCE2CFD1E6C213D00E34457 /* Info.plist */,
			);
			path = StarWarsAPI;
			sourceTree = "<group>";
		};
		9FD637E21E6ACF88001EDBC8 /* TestHost iOS */ = {
			isa = PBXGroup;
			children = (
				9FD637E31E6ACF88001EDBC8 /* AppDelegate.swift */,
				9FD637E51E6ACF88001EDBC8 /* ViewController.swift */,
				9FD637E71E6ACF88001EDBC8 /* Main.storyboard */,
				9FD637EA1E6ACF88001EDBC8 /* Assets.xcassets */,
				9FD637EC1E6ACF88001EDBC8 /* LaunchScreen.storyboard */,
				9FD637EF1E6ACF88001EDBC8 /* Info.plist */,
			);
			path = "TestHost iOS";
			sourceTree = "<group>";
		};
		9FE3F3961DADBD0D0072078F /* Supporting Files */ = {
			isa = PBXGroup;
			children = (
				9FC750471D2A532C00458D91 /* Apollo.h */,
				9FC750491D2A532C00458D91 /* Info.plist */,
				9FE3F3971DADBD870072078F /* check-and-run-apollo-cli.sh */,
				9F2A74DA2137C21500E63C85 /* check-and-run-apollo-codegen.sh */,
			);
			name = "Supporting Files";
			sourceTree = "<group>";
		};
/* End PBXGroup section */

/* Begin PBXHeadersBuildPhase section */
		9F8A95751EC0FC1200304A2D /* Headers */ = {
			isa = PBXHeadersBuildPhase;
			buildActionMask = 2147483647;
			files = (
				9F8A957C1EC0FC1200304A2D /* ApolloTestSupport.h in Headers */,
			);
			runOnlyForDeploymentPostprocessing = 0;
		};
		9FACA9BF1F42E67200AE2DBD /* Headers */ = {
			isa = PBXHeadersBuildPhase;
			buildActionMask = 2147483647;
			files = (
				9FACA9CF1F42E6E900AE2DBD /* GitHubAPI.h in Headers */,
			);
			runOnlyForDeploymentPostprocessing = 0;
		};
		9FC750411D2A532C00458D91 /* Headers */ = {
			isa = PBXHeadersBuildPhase;
			buildActionMask = 2147483647;
			files = (
				9FC750481D2A532C00458D91 /* Apollo.h in Headers */,
			);
			runOnlyForDeploymentPostprocessing = 0;
		};
		9FCE2CF71E6C213D00E34457 /* Headers */ = {
			isa = PBXHeadersBuildPhase;
			buildActionMask = 2147483647;
			files = (
				9FCE2CFE1E6C213D00E34457 /* StarWarsAPI.h in Headers */,
			);
			runOnlyForDeploymentPostprocessing = 0;
		};
/* End PBXHeadersBuildPhase section */

/* Begin PBXNativeTarget section */
		9F8A95771EC0FC1200304A2D /* ApolloTestSupport */ = {
			isa = PBXNativeTarget;
			buildConfigurationList = 9F8A95801EC0FC1200304A2D /* Build configuration list for PBXNativeTarget "ApolloTestSupport" */;
			buildPhases = (
				9F8A95731EC0FC1200304A2D /* Sources */,
				9F8A95741EC0FC1200304A2D /* Frameworks */,
				9F8A95751EC0FC1200304A2D /* Headers */,
			);
			buildRules = (
			);
			dependencies = (
				9F65B1201EC106E80090B25F /* PBXTargetDependency */,
			);
			name = ApolloTestSupport;
			productName = ApolloTestSupport;
			productReference = 9F8A95781EC0FC1200304A2D /* ApolloTestSupport.framework */;
			productType = "com.apple.product-type.framework";
		};
		9FA6ABBB1EC0A988000017BE /* ApolloCacheDependentTests */ = {
			isa = PBXNativeTarget;
			buildConfigurationList = 9FA6ABC11EC0A988000017BE /* Build configuration list for PBXNativeTarget "ApolloCacheDependentTests" */;
			buildPhases = (
				9FA6ABB81EC0A988000017BE /* Sources */,
				9FA6ABB91EC0A988000017BE /* Frameworks */,
			);
			buildRules = (
			);
			dependencies = (
				9FA6ABD81EC0AA55000017BE /* PBXTargetDependency */,
				9F8A958F1EC0FFB800304A2D /* PBXTargetDependency */,
				9FA6ABD41EC0AA42000017BE /* PBXTargetDependency */,
			);
			name = ApolloCacheDependentTests;
			productName = ApolloCacheDependentTests;
			productReference = 9FA6ABBC1EC0A988000017BE /* ApolloCacheDependentTests.xctest */;
			productType = "com.apple.product-type.bundle.unit-test";
		};
		9FACA9B71F42E67200AE2DBD /* GitHubAPI */ = {
			isa = PBXNativeTarget;
			buildConfigurationList = 9FACA9C21F42E67200AE2DBD /* Build configuration list for PBXNativeTarget "GitHubAPI" */;
			buildPhases = (
				9FACA9BA1F42E67200AE2DBD /* Generate Apollo Client API */,
				9FACA9BB1F42E67200AE2DBD /* Sources */,
				9FACA9BD1F42E67200AE2DBD /* Frameworks */,
				9FACA9BF1F42E67200AE2DBD /* Headers */,
			);
			buildRules = (
			);
			dependencies = (
				9FACA9B81F42E67200AE2DBD /* PBXTargetDependency */,
			);
			name = GitHubAPI;
			productName = StarWarsAPI;
			productReference = 9FACA9C61F42E67200AE2DBD /* GitHubAPI.framework */;
			productType = "com.apple.product-type.framework";
		};
		9FC631321E6AE2080062707E /* ApolloPerformanceTests */ = {
			isa = PBXNativeTarget;
			buildConfigurationList = 9FC6313B1E6AE2080062707E /* Build configuration list for PBXNativeTarget "ApolloPerformanceTests" */;
			buildPhases = (
				9FC6312F1E6AE2080062707E /* Sources */,
				9FC631301E6AE2080062707E /* Frameworks */,
			);
			buildRules = (
			);
			dependencies = (
				9FC6313A1E6AE2080062707E /* PBXTargetDependency */,
				9F8A95921EC0FFCB00304A2D /* PBXTargetDependency */,
				9F438D0A1E6C30C3007BDC1A /* PBXTargetDependency */,
				9FC6313F1E6AE2D90062707E /* PBXTargetDependency */,
			);
			name = ApolloPerformanceTests;
			productName = ApolloPerformanceTests;
			productReference = 9FC631331E6AE2080062707E /* ApolloPerformanceTests.xctest */;
			productType = "com.apple.product-type.bundle.unit-test";
		};
		9FC750431D2A532C00458D91 /* Apollo */ = {
			isa = PBXNativeTarget;
			buildConfigurationList = 9FC750581D2A532D00458D91 /* Build configuration list for PBXNativeTarget "Apollo" */;
			buildPhases = (
				90690D322243442F00FC2E54 /* Ensure no build settings are in the Xcode project */,
				9FC7503F1D2A532C00458D91 /* Sources */,
				9FC750411D2A532C00458D91 /* Headers */,
				9FC750421D2A532C00458D91 /* Resources */,
			);
			buildRules = (
			);
			dependencies = (
			);
			name = Apollo;
			productName = Apollo;
			productReference = 9FC750441D2A532C00458D91 /* Apollo.framework */;
			productType = "com.apple.product-type.framework";
		};
		9FC7504D1D2A532D00458D91 /* ApolloTests */ = {
			isa = PBXNativeTarget;
			buildConfigurationList = 9FC7505B1D2A532D00458D91 /* Build configuration list for PBXNativeTarget "ApolloTests" */;
			buildPhases = (
				9FC7504A1D2A532D00458D91 /* Sources */,
				9FC7504B1D2A532D00458D91 /* Frameworks */,
			);
			buildRules = (
			);
			dependencies = (
				9FC750511D2A532D00458D91 /* PBXTargetDependency */,
				9F8A958C1EC0FF9F00304A2D /* PBXTargetDependency */,
				9FCE2D081E6C254000E34457 /* PBXTargetDependency */,
			);
			name = ApolloTests;
			productName = ApolloTests;
			productReference = 9FC7504E1D2A532D00458D91 /* ApolloTests.xctest */;
			productType = "com.apple.product-type.bundle.unit-test";
		};
		9FCE2CF91E6C213D00E34457 /* StarWarsAPI */ = {
			isa = PBXNativeTarget;
			buildConfigurationList = 9FCE2D031E6C213D00E34457 /* Build configuration list for PBXNativeTarget "StarWarsAPI" */;
			buildPhases = (
				9FCE2D061E6C251100E34457 /* Generate Apollo Client API */,
				9FCE2CF51E6C213D00E34457 /* Sources */,
				9FCE2CF61E6C213D00E34457 /* Frameworks */,
				9FCE2CF71E6C213D00E34457 /* Headers */,
			);
			buildRules = (
			);
			dependencies = (
				9FA5FBB61EC05CE900304A9D /* PBXTargetDependency */,
			);
			name = StarWarsAPI;
			productName = StarWarsAPI;
			productReference = 9FCE2CFA1E6C213D00E34457 /* StarWarsAPI.framework */;
			productType = "com.apple.product-type.framework";
		};
		9FD637E01E6ACF88001EDBC8 /* TestHost iOS */ = {
			isa = PBXNativeTarget;
			buildConfigurationList = 9FD637F01E6ACF88001EDBC8 /* Build configuration list for PBXNativeTarget "TestHost iOS" */;
			buildPhases = (
				9FD637DD1E6ACF88001EDBC8 /* Sources */,
				9FD637DE1E6ACF88001EDBC8 /* Frameworks */,
				9FD637DF1E6ACF88001EDBC8 /* Resources */,
				9FD637F91E6AD440001EDBC8 /* Embed Frameworks */,
			);
			buildRules = (
			);
			dependencies = (
				9FD637F81E6AD43F001EDBC8 /* PBXTargetDependency */,
				9FCE2D001E6C213D00E34457 /* PBXTargetDependency */,
				9F0CA4481EE7F9E90032DD39 /* PBXTargetDependency */,
			);
			name = "TestHost iOS";
			productName = "TestHost iOS";
			productReference = 9FD637E11E6ACF88001EDBC8 /* TestHost iOS.app */;
			productType = "com.apple.product-type.application";
		};
/* End PBXNativeTarget section */

/* Begin PBXProject section */
		9FC7503B1D2A532C00458D91 /* Project object */ = {
			isa = PBXProject;
			attributes = {
				LastSwiftUpdateCheck = 0830;
				LastUpgradeCheck = 0940;
				ORGANIZATIONNAME = "Apollo GraphQL";
				TargetAttributes = {
					9F8A95771EC0FC1200304A2D = {
						CreatedOnToolsVersion = 8.3.2;
						LastSwiftMigration = 0900;
						ProvisioningStyle = Manual;
					};
					9FA6ABBB1EC0A988000017BE = {
						CreatedOnToolsVersion = 8.3.2;
						LastSwiftMigration = 0900;
						ProvisioningStyle = Manual;
					};
					9FACA9B71F42E67200AE2DBD = {
						ProvisioningStyle = Manual;
					};
					9FC631321E6AE2080062707E = {
						CreatedOnToolsVersion = 8.2.1;
						ProvisioningStyle = Manual;
						TestTargetID = 9FD637E01E6ACF88001EDBC8;
					};
					9FC750431D2A532C00458D91 = {
						CreatedOnToolsVersion = 8.0;
						DevelopmentTeamName = "Martijn Walraven";
						LastSwiftMigration = 0900;
						ProvisioningStyle = Manual;
					};
					9FC7504D1D2A532D00458D91 = {
						CreatedOnToolsVersion = 8.0;
						DevelopmentTeamName = "Martijn Walraven";
						LastSwiftMigration = 0900;
						ProvisioningStyle = Manual;
					};
					9FCE2CF91E6C213D00E34457 = {
						CreatedOnToolsVersion = 8.2.1;
						LastSwiftMigration = 0900;
						ProvisioningStyle = Manual;
					};
					9FD637E01E6ACF88001EDBC8 = {
						CreatedOnToolsVersion = 8.2.1;
						ProvisioningStyle = Manual;
					};
				};
			};
			buildConfigurationList = 9FC7503E1D2A532C00458D91 /* Build configuration list for PBXProject "Apollo" */;
			compatibilityVersion = "Xcode 3.2";
			developmentRegion = English;
			hasScannedForEncodings = 0;
			knownRegions = (
				English,
				en,
				Base,
			);
			mainGroup = 9FC7503A1D2A532C00458D91;
			productRefGroup = 9FC750451D2A532C00458D91 /* Products */;
			projectDirPath = "";
			projectRoot = "";
			targets = (
				9FC750431D2A532C00458D91 /* Apollo */,
				9FC7504D1D2A532D00458D91 /* ApolloTests */,
				9FA6ABBB1EC0A988000017BE /* ApolloCacheDependentTests */,
				9FC631321E6AE2080062707E /* ApolloPerformanceTests */,
				9FCE2CF91E6C213D00E34457 /* StarWarsAPI */,
				9FACA9B71F42E67200AE2DBD /* GitHubAPI */,
				9FD637E01E6ACF88001EDBC8 /* TestHost iOS */,
				9F8A95771EC0FC1200304A2D /* ApolloTestSupport */,
			);
		};
/* End PBXProject section */

/* Begin PBXResourcesBuildPhase section */
		9FC750421D2A532C00458D91 /* Resources */ = {
			isa = PBXResourcesBuildPhase;
			buildActionMask = 2147483647;
			files = (
				9F2A74DB2137C21500E63C85 /* check-and-run-apollo-codegen.sh in Resources */,
				9FE3F3981DADBD870072078F /* check-and-run-apollo-cli.sh in Resources */,
			);
			runOnlyForDeploymentPostprocessing = 0;
		};
		9FD637DF1E6ACF88001EDBC8 /* Resources */ = {
			isa = PBXResourcesBuildPhase;
			buildActionMask = 2147483647;
			files = (
				9FD637EE1E6ACF88001EDBC8 /* LaunchScreen.storyboard in Resources */,
				9FD637EB1E6ACF88001EDBC8 /* Assets.xcassets in Resources */,
				9FD637E91E6ACF88001EDBC8 /* Main.storyboard in Resources */,
			);
			runOnlyForDeploymentPostprocessing = 0;
		};
/* End PBXResourcesBuildPhase section */

/* Begin PBXShellScriptBuildPhase section */
		90690D322243442F00FC2E54 /* Ensure no build settings are in the Xcode project */ = {
			isa = PBXShellScriptBuildPhase;
			buildActionMask = 2147483647;
			files = (
			);
			inputFileListPaths = (
			);
			inputPaths = (
			);
			name = "Ensure no build settings are in the Xcode project";
			outputFileListPaths = (
			);
			outputPaths = (
			);
			runOnlyForDeploymentPostprocessing = 0;
			shellPath = /bin/sh;
			shellScript = "\"$SRCROOT\"/scripts/ensure-no-build-settings-in-pbxproj.sh \"${PROJECT_FILE_PATH}\"\n";
		};
		9FACA9BA1F42E67200AE2DBD /* Generate Apollo Client API */ = {
			isa = PBXShellScriptBuildPhase;
			buildActionMask = 2147483647;
			files = (
			);
			inputPaths = (
			);
			name = "Generate Apollo Client API";
			outputPaths = (
			);
			runOnlyForDeploymentPostprocessing = 0;
			shellPath = /bin/sh;
			shellScript = "APOLLO_FRAMEWORK_PATH=$(eval find $FRAMEWORK_SEARCH_PATHS -name \"Apollo.framework\" -maxdepth 1)\n\nif [ -z \"$APOLLO_FRAMEWORK_PATH\" ]; then\necho \"error: Couldn't find Apollo.framework in FRAMEWORK_SEARCH_PATHS; make sure to add the framework to your project.\"\nexit 1\nfi\n\ncd ${SRCROOT}/Tests/GitHubAPI\n$(find $APOLLO_FRAMEWORK_PATH/ -name 'check-and-run-apollo-cli.sh') codegen:generate --queries=\"$(find . -name '*.graphql')\" --schema=schema.json --mergeInFieldsFromFragmentSpreads API.swift";
		};
		9FCE2D061E6C251100E34457 /* Generate Apollo Client API */ = {
			isa = PBXShellScriptBuildPhase;
			buildActionMask = 2147483647;
			files = (
			);
			inputPaths = (
			);
			name = "Generate Apollo Client API";
			outputPaths = (
			);
			runOnlyForDeploymentPostprocessing = 0;
			shellPath = "/bin/sh -x";
			shellScript = "APOLLO_FRAMEWORK_PATH=$(eval find $FRAMEWORK_SEARCH_PATHS -name \"Apollo.framework\" -maxdepth 1)\n\nif [ -z \"$APOLLO_FRAMEWORK_PATH\" ]; then\necho \"error: Couldn't find Apollo.framework in FRAMEWORK_SEARCH_PATHS; make sure to add the framework to your project.\"\nexit 1\nfi\n\ncd ${SRCROOT}/Tests/StarWarsAPI\n$(find $APOLLO_FRAMEWORK_PATH/ -name 'check-and-run-apollo-cli.sh') codegen:generate --queries=\"$(find . -name '*.graphql')\" --schema=schema.json --mergeInFieldsFromFragmentSpreads API.swift";
		};
/* End PBXShellScriptBuildPhase section */

/* Begin PBXSourcesBuildPhase section */
		9F8A95731EC0FC1200304A2D /* Sources */ = {
			isa = PBXSourcesBuildPhase;
			buildActionMask = 2147483647;
			files = (
				9F8A95841EC0FD6100304A2D /* XCTestCase+Promise.swift in Sources */,
				9F8A95821EC0FD3300304A2D /* XCTAssertHelpers.swift in Sources */,
				9F10A51E1EC1BA0F0045E62B /* MockNetworkTransport.swift in Sources */,
				9F8A95861EC0FD9800304A2D /* TestCacheProvider.swift in Sources */,
			);
			runOnlyForDeploymentPostprocessing = 0;
		};
		9FA6ABB81EC0A988000017BE /* Sources */ = {
			isa = PBXSourcesBuildPhase;
			buildActionMask = 2147483647;
			files = (
				9FA6ABCD1EC0A9F7000017BE /* LoadQueryFromStoreTests.swift in Sources */,
				9FA6ABCF1EC0A9F7000017BE /* StarWarsServerCachingRoundtripTests.swift in Sources */,
				9FA6ABD21EC0A9F7000017BE /* WatchQueryTests.swift in Sources */,
				9FA6ABD01EC0A9F7000017BE /* StarWarsServerTests.swift in Sources */,
				9FA6ABCC1EC0A9F7000017BE /* FetchQueryTests.swift in Sources */,
				9F8622F81EC2004200C38162 /* ReadWriteFromStoreTests.swift in Sources */,
			);
			runOnlyForDeploymentPostprocessing = 0;
		};
		9FACA9BB1F42E67200AE2DBD /* Sources */ = {
			isa = PBXSourcesBuildPhase;
			buildActionMask = 2147483647;
			files = (
				9FACA9CE1F42E6E900AE2DBD /* API.swift in Sources */,
			);
			runOnlyForDeploymentPostprocessing = 0;
		};
		9FC6312F1E6AE2080062707E /* Sources */ = {
			isa = PBXSourcesBuildPhase;
			buildActionMask = 2147483647;
			files = (
				9FC631361E6AE2080062707E /* PromiseTests.swift in Sources */,
				9FCE2CEC1E6BDAD100E34457 /* NormalizedCachingTests.swift in Sources */,
			);
			runOnlyForDeploymentPostprocessing = 0;
		};
		9FC7503F1D2A532C00458D91 /* Sources */ = {
			isa = PBXSourcesBuildPhase;
			buildActionMask = 2147483647;
			files = (
				9FF33D811E48B98200F608A4 /* HTTPNetworkTransport.swift in Sources */,
				9FCE2CEE1E6BE2D900E34457 /* NormalizedCache.swift in Sources */,
				9FADC84A1E6B0B2300C677E6 /* Locking.swift in Sources */,
				9F295E381E277B2A00A24949 /* GraphQLResultNormalizer.swift in Sources */,
				8DEF0BAC20A85C7F000411F6 /* OperationRetrier.swift in Sources */,
				9F86B68B1E6438D700B885FF /* GraphQLSelectionSetMapper.swift in Sources */,
				9F55347B1DE1DB2100E54264 /* ApolloStore.swift in Sources */,
				9F69FFA91D42855900E000B1 /* NetworkTransport.swift in Sources */,
				9FCDFD291E33D0CE007519DC /* GraphQLQueryWatcher.swift in Sources */,
				9FC2333D1E66BBF7001E4541 /* GraphQLDependencyTracker.swift in Sources */,
				9F19D8441EED568200C57247 /* ResultOrPromise.swift in Sources */,
				9FC9A9BF1E2C27FB0023C4D5 /* GraphQLResult.swift in Sources */,
				9FC9A9D31E2FD48B0023C4D5 /* GraphQLError.swift in Sources */,
				9FEB050D1DB5732300DA3B44 /* JSONSerializationFormat.swift in Sources */,
				54DDB0921EA045870009DD99 /* InMemoryNormalizedCache.swift in Sources */,
				9FC9A9C51E2D6CE70023C4D5 /* GraphQLSelectionSet.swift in Sources */,
				9FCDFD231E33A0D8007519DC /* AsynchronousOperation.swift in Sources */,
				9FC9A9CC1E2FD0760023C4D5 /* Record.swift in Sources */,
				9FC4B9201D2A6F8D0046A641 /* JSON.swift in Sources */,
				9FEC15B41E681DAD00D461B4 /* Collections.swift in Sources */,
				9F578D901D8D2CB300C0EA36 /* Utilities.swift in Sources */,
				9FC9A9BD1E2C271C0023C4D5 /* RecordSet.swift in Sources */,
				9FEC15B91E6965E300D461B4 /* Result.swift in Sources */,
				9FADC84F1E6B865E00C677E6 /* DataLoader.swift in Sources */,
				9FF90A611DDDEB100034C3B6 /* GraphQLResponse.swift in Sources */,
				9F27D4641D40379500715680 /* JSONStandardTypeConversions.swift in Sources */,
				9FA6F3681E65DF4700BF8D73 /* GraphQLResultAccumulator.swift in Sources */,
				9FF90A651DDDEB100034C3B6 /* GraphQLExecutor.swift in Sources */,
				9FC750611D2A59C300458D91 /* GraphQLOperation.swift in Sources */,
				9FE941D01E62C771007CDD89 /* Promise.swift in Sources */,
				9FC750631D2A59F600458D91 /* ApolloClient.swift in Sources */,
				9F86B6901E65533D00B885FF /* GraphQLResponseGenerator.swift in Sources */,
				9FC9A9C21E2D3CAF0023C4D5 /* GraphQLInputValue.swift in Sources */,
			);
			runOnlyForDeploymentPostprocessing = 0;
		};
		9FC7504A1D2A532D00458D91 /* Sources */ = {
			isa = PBXSourcesBuildPhase;
			buildActionMask = 2147483647;
			files = (
				9FC9A9C81E2EFE6E0023C4D5 /* CacheKeyForFieldTests.swift in Sources */,
				9F91CF8F1F6C0DB2008DD0BE /* MutatingResultsTests.swift in Sources */,
				9F19D8461EED8D3B00C57247 /* ResultOrPromiseTests.swift in Sources */,
				9F533AB31E6C4A4200CBE097 /* BatchedLoadTests.swift in Sources */,
				9FF90A6F1DDDEB420034C3B6 /* InputValueEncodingTests.swift in Sources */,
				9FE1C6E71E634C8D00C02284 /* PromiseTests.swift in Sources */,
				9FADC8541E6B86D900C677E6 /* DataLoaderTests.swift in Sources */,
				E86D8E05214B32FD0028EFE1 /* JSONTests.swift in Sources */,
				9F8622FA1EC2117C00C38162 /* FragmentConstructionAndConversionTests.swift in Sources */,
				F16D083C21EF6F7300C458B8 /* QueryFromJSONBuildingTests.swift in Sources */,
				9FF90A711DDDEB420034C3B6 /* ReadFieldValueTests.swift in Sources */,
				9F295E311E27534800A24949 /* NormalizeQueryResults.swift in Sources */,
				9FF90A731DDDEB420034C3B6 /* ParseQueryResponseTests.swift in Sources */,
			);
			runOnlyForDeploymentPostprocessing = 0;
		};
		9FCE2CF51E6C213D00E34457 /* Sources */ = {
			isa = PBXSourcesBuildPhase;
			buildActionMask = 2147483647;
			files = (
				9FCE2D0B1E6C258A00E34457 /* API.swift in Sources */,
			);
			runOnlyForDeploymentPostprocessing = 0;
		};
		9FD637DD1E6ACF88001EDBC8 /* Sources */ = {
			isa = PBXSourcesBuildPhase;
			buildActionMask = 2147483647;
			files = (
				9FD637E61E6ACF88001EDBC8 /* ViewController.swift in Sources */,
				9FD637E41E6ACF88001EDBC8 /* AppDelegate.swift in Sources */,
			);
			runOnlyForDeploymentPostprocessing = 0;
		};
/* End PBXSourcesBuildPhase section */

/* Begin PBXTargetDependency section */
		9F0CA4481EE7F9E90032DD39 /* PBXTargetDependency */ = {
			isa = PBXTargetDependency;
			target = 9F8A95771EC0FC1200304A2D /* ApolloTestSupport */;
			targetProxy = 9F0CA4471EE7F9E90032DD39 /* PBXContainerItemProxy */;
		};
		9F438D0A1E6C30C3007BDC1A /* PBXTargetDependency */ = {
			isa = PBXTargetDependency;
			target = 9FCE2CF91E6C213D00E34457 /* StarWarsAPI */;
			targetProxy = 9F438D091E6C30C3007BDC1A /* PBXContainerItemProxy */;
		};
		9F65B1201EC106E80090B25F /* PBXTargetDependency */ = {
			isa = PBXTargetDependency;
			target = 9FC750431D2A532C00458D91 /* Apollo */;
			targetProxy = 9F65B11F1EC106E80090B25F /* PBXContainerItemProxy */;
		};
		9F8A958C1EC0FF9F00304A2D /* PBXTargetDependency */ = {
			isa = PBXTargetDependency;
			target = 9F8A95771EC0FC1200304A2D /* ApolloTestSupport */;
			targetProxy = 9F8A958B1EC0FF9F00304A2D /* PBXContainerItemProxy */;
		};
		9F8A958F1EC0FFB800304A2D /* PBXTargetDependency */ = {
			isa = PBXTargetDependency;
			target = 9F8A95771EC0FC1200304A2D /* ApolloTestSupport */;
			targetProxy = 9F8A958E1EC0FFB800304A2D /* PBXContainerItemProxy */;
		};
		9F8A95921EC0FFCB00304A2D /* PBXTargetDependency */ = {
			isa = PBXTargetDependency;
			target = 9F8A95771EC0FC1200304A2D /* ApolloTestSupport */;
			targetProxy = 9F8A95911EC0FFCB00304A2D /* PBXContainerItemProxy */;
		};
		9FA5FBB61EC05CE900304A9D /* PBXTargetDependency */ = {
			isa = PBXTargetDependency;
			target = 9FC750431D2A532C00458D91 /* Apollo */;
			targetProxy = 9FA5FBB51EC05CE900304A9D /* PBXContainerItemProxy */;
		};
		9FA6ABD41EC0AA42000017BE /* PBXTargetDependency */ = {
			isa = PBXTargetDependency;
			target = 9FCE2CF91E6C213D00E34457 /* StarWarsAPI */;
			targetProxy = 9FA6ABD31EC0AA42000017BE /* PBXContainerItemProxy */;
		};
		9FA6ABD81EC0AA55000017BE /* PBXTargetDependency */ = {
			isa = PBXTargetDependency;
			target = 9FC750431D2A532C00458D91 /* Apollo */;
			targetProxy = 9FA6ABD71EC0AA55000017BE /* PBXContainerItemProxy */;
		};
		9FACA9B81F42E67200AE2DBD /* PBXTargetDependency */ = {
			isa = PBXTargetDependency;
			target = 9FC750431D2A532C00458D91 /* Apollo */;
			targetProxy = 9FACA9B91F42E67200AE2DBD /* PBXContainerItemProxy */;
		};
		9FC6313A1E6AE2080062707E /* PBXTargetDependency */ = {
			isa = PBXTargetDependency;
			target = 9FC750431D2A532C00458D91 /* Apollo */;
			targetProxy = 9FC631391E6AE2080062707E /* PBXContainerItemProxy */;
		};
		9FC6313F1E6AE2D90062707E /* PBXTargetDependency */ = {
			isa = PBXTargetDependency;
			target = 9FD637E01E6ACF88001EDBC8 /* TestHost iOS */;
			targetProxy = 9FC6313E1E6AE2D90062707E /* PBXContainerItemProxy */;
		};
		9FC750511D2A532D00458D91 /* PBXTargetDependency */ = {
			isa = PBXTargetDependency;
			target = 9FC750431D2A532C00458D91 /* Apollo */;
			targetProxy = 9FC750501D2A532D00458D91 /* PBXContainerItemProxy */;
		};
		9FCE2D001E6C213D00E34457 /* PBXTargetDependency */ = {
			isa = PBXTargetDependency;
			target = 9FCE2CF91E6C213D00E34457 /* StarWarsAPI */;
			targetProxy = 9FCE2CFF1E6C213D00E34457 /* PBXContainerItemProxy */;
		};
		9FCE2D081E6C254000E34457 /* PBXTargetDependency */ = {
			isa = PBXTargetDependency;
			target = 9FCE2CF91E6C213D00E34457 /* StarWarsAPI */;
			targetProxy = 9FCE2D071E6C254000E34457 /* PBXContainerItemProxy */;
		};
		9FD637F81E6AD43F001EDBC8 /* PBXTargetDependency */ = {
			isa = PBXTargetDependency;
			target = 9FC750431D2A532C00458D91 /* Apollo */;
			targetProxy = 9FD637F71E6AD43F001EDBC8 /* PBXContainerItemProxy */;
		};
/* End PBXTargetDependency section */

/* Begin PBXVariantGroup section */
		9FD637E71E6ACF88001EDBC8 /* Main.storyboard */ = {
			isa = PBXVariantGroup;
			children = (
				9FD637E81E6ACF88001EDBC8 /* Base */,
			);
			name = Main.storyboard;
			sourceTree = "<group>";
		};
		9FD637EC1E6ACF88001EDBC8 /* LaunchScreen.storyboard */ = {
			isa = PBXVariantGroup;
			children = (
				9FD637ED1E6ACF88001EDBC8 /* Base */,
			);
			name = LaunchScreen.storyboard;
			sourceTree = "<group>";
		};
/* End PBXVariantGroup section */

/* Begin XCBuildConfiguration section */
		9F8A957D1EC0FC1200304A2D /* Debug */ = {
			isa = XCBuildConfiguration;
			baseConfigurationReference = 90690D2522433CAF00FC2E54 /* Apollo-Target-TestSupport.xcconfig */;
			buildSettings = {
			};
			name = Debug;
		};
		9F8A957E1EC0FC1200304A2D /* Release */ = {
			isa = XCBuildConfiguration;
			baseConfigurationReference = 90690D2522433CAF00FC2E54 /* Apollo-Target-TestSupport.xcconfig */;
			buildSettings = {
			};
			name = Release;
		};
		9F8A957F1EC0FC1200304A2D /* PerformanceTesting */ = {
			isa = XCBuildConfiguration;
			baseConfigurationReference = 90690D2522433CAF00FC2E54 /* Apollo-Target-TestSupport.xcconfig */;
			buildSettings = {
			};
			name = PerformanceTesting;
		};
		9FA6ABC21EC0A988000017BE /* Debug */ = {
			isa = XCBuildConfiguration;
			baseConfigurationReference = 90690D2322433C5900FC2E54 /* Apollo-Target-CacheDependentTests.xcconfig */;
			buildSettings = {
			};
			name = Debug;
		};
		9FA6ABC31EC0A988000017BE /* Release */ = {
			isa = XCBuildConfiguration;
			baseConfigurationReference = 90690D2322433C5900FC2E54 /* Apollo-Target-CacheDependentTests.xcconfig */;
			buildSettings = {
			};
			name = Release;
		};
		9FA6ABC41EC0A988000017BE /* PerformanceTesting */ = {
			isa = XCBuildConfiguration;
			baseConfigurationReference = 90690D2322433C5900FC2E54 /* Apollo-Target-CacheDependentTests.xcconfig */;
			buildSettings = {
			};
			name = PerformanceTesting;
		};
		9FACA9C31F42E67200AE2DBD /* Debug */ = {
			isa = XCBuildConfiguration;
			baseConfigurationReference = 90690D2222433C2800FC2E54 /* Apollo-Target-GitHubAPI.xcconfig */;
			buildSettings = {
			};
			name = Debug;
		};
		9FACA9C41F42E67200AE2DBD /* Release */ = {
			isa = XCBuildConfiguration;
			baseConfigurationReference = 90690D2222433C2800FC2E54 /* Apollo-Target-GitHubAPI.xcconfig */;
			buildSettings = {
			};
			name = Release;
		};
		9FACA9C51F42E67200AE2DBD /* PerformanceTesting */ = {
			isa = XCBuildConfiguration;
			baseConfigurationReference = 90690D2222433C2800FC2E54 /* Apollo-Target-GitHubAPI.xcconfig */;
			buildSettings = {
			};
			name = PerformanceTesting;
		};
		9FC6313C1E6AE2080062707E /* Debug */ = {
			isa = XCBuildConfiguration;
			baseConfigurationReference = 90690D2422433C8000FC2E54 /* Apollo-Target-PerformanceTests.xcconfig */;
			buildSettings = {
			};
			name = Debug;
		};
		9FC6313D1E6AE2080062707E /* Release */ = {
			isa = XCBuildConfiguration;
			baseConfigurationReference = 90690D2422433C8000FC2E54 /* Apollo-Target-PerformanceTests.xcconfig */;
			buildSettings = {
			};
			name = Release;
		};
		9FC750561D2A532D00458D91 /* Debug */ = {
			isa = XCBuildConfiguration;
			baseConfigurationReference = 90690D05224333DA00FC2E54 /* Apollo-Project-Debug.xcconfig */;
			buildSettings = {
			};
			name = Debug;
		};
		9FC750571D2A532D00458D91 /* Release */ = {
			isa = XCBuildConfiguration;
			baseConfigurationReference = 90690D07224333DA00FC2E54 /* Apollo-Project-Release.xcconfig */;
			buildSettings = {
			};
			name = Release;
		};
		9FC750591D2A532D00458D91 /* Debug */ = {
			isa = XCBuildConfiguration;
			baseConfigurationReference = 90690D06224333DA00FC2E54 /* Apollo-Target-Framework.xcconfig */;
			buildSettings = {
			};
			name = Debug;
		};
		9FC7505A1D2A532D00458D91 /* Release */ = {
			isa = XCBuildConfiguration;
			baseConfigurationReference = 90690D06224333DA00FC2E54 /* Apollo-Target-Framework.xcconfig */;
			buildSettings = {
			};
			name = Release;
		};
		9FC7505C1D2A532D00458D91 /* Debug */ = {
			isa = XCBuildConfiguration;
			baseConfigurationReference = 90690D0B2243345500FC2E54 /* Apollo-Target-Tests.xcconfig */;
			buildSettings = {
			};
			name = Debug;
		};
		9FC7505D1D2A532D00458D91 /* Release */ = {
			isa = XCBuildConfiguration;
			baseConfigurationReference = 90690D0B2243345500FC2E54 /* Apollo-Target-Tests.xcconfig */;
			buildSettings = {
			};
			name = Release;
		};
		9FCE2D041E6C213D00E34457 /* Debug */ = {
			isa = XCBuildConfiguration;
			baseConfigurationReference = 90690D2122433C1900FC2E54 /* Apollo-Target-StarWarsAPI.xcconfig */;
			buildSettings = {
			};
			name = Debug;
		};
		9FCE2D051E6C213D00E34457 /* Release */ = {
			isa = XCBuildConfiguration;
			baseConfigurationReference = 90690D2122433C1900FC2E54 /* Apollo-Target-StarWarsAPI.xcconfig */;
			buildSettings = {
			};
			name = Release;
		};
		9FD637F11E6ACF88001EDBC8 /* Debug */ = {
			isa = XCBuildConfiguration;
			baseConfigurationReference = 90690D142243363D00FC2E54 /* Apollo-Target-TestHost-iOS.xcconfig */;
			buildSettings = {
			};
			name = Debug;
		};
		9FD637F21E6ACF88001EDBC8 /* Release */ = {
			isa = XCBuildConfiguration;
			baseConfigurationReference = 90690D142243363D00FC2E54 /* Apollo-Target-TestHost-iOS.xcconfig */;
			buildSettings = {
			};
			name = Release;
		};
		9FEFCFCD1E6C65CE0061834C /* PerformanceTesting */ = {
			isa = XCBuildConfiguration;
			baseConfigurationReference = 90690D08224333DA00FC2E54 /* Apollo-Project-Performance-Testing.xcconfig */;
			buildSettings = {
			};
			name = PerformanceTesting;
		};
		9FEFCFCE1E6C65CE0061834C /* PerformanceTesting */ = {
			isa = XCBuildConfiguration;
			baseConfigurationReference = 90690D06224333DA00FC2E54 /* Apollo-Target-Framework.xcconfig */;
			buildSettings = {
			};
			name = PerformanceTesting;
		};
		9FEFCFCF1E6C65CE0061834C /* PerformanceTesting */ = {
			isa = XCBuildConfiguration;
			baseConfigurationReference = 90690D2422433C8000FC2E54 /* Apollo-Target-PerformanceTests.xcconfig */;
			buildSettings = {
			};
			name = PerformanceTesting;
		};
		9FEFCFD01E6C65CE0061834C /* PerformanceTesting */ = {
			isa = XCBuildConfiguration;
			baseConfigurationReference = 90690D0B2243345500FC2E54 /* Apollo-Target-Tests.xcconfig */;
			buildSettings = {
			};
			name = PerformanceTesting;
		};
		9FEFCFD61E6C65CE0061834C /* PerformanceTesting */ = {
			isa = XCBuildConfiguration;
			baseConfigurationReference = 90690D2122433C1900FC2E54 /* Apollo-Target-StarWarsAPI.xcconfig */;
			buildSettings = {
			};
			name = PerformanceTesting;
		};
		9FEFCFD71E6C65CE0061834C /* PerformanceTesting */ = {
			isa = XCBuildConfiguration;
			baseConfigurationReference = 90690D142243363D00FC2E54 /* Apollo-Target-TestHost-iOS.xcconfig */;
			buildSettings = {
			};
			name = PerformanceTesting;
		};
/* End XCBuildConfiguration section */

/* Begin XCConfigurationList section */
		9F8A95801EC0FC1200304A2D /* Build configuration list for PBXNativeTarget "ApolloTestSupport" */ = {
			isa = XCConfigurationList;
			buildConfigurations = (
				9F8A957D1EC0FC1200304A2D /* Debug */,
				9F8A957E1EC0FC1200304A2D /* Release */,
				9F8A957F1EC0FC1200304A2D /* PerformanceTesting */,
			);
			defaultConfigurationIsVisible = 0;
			defaultConfigurationName = Release;
		};
		9FA6ABC11EC0A988000017BE /* Build configuration list for PBXNativeTarget "ApolloCacheDependentTests" */ = {
			isa = XCConfigurationList;
			buildConfigurations = (
				9FA6ABC21EC0A988000017BE /* Debug */,
				9FA6ABC31EC0A988000017BE /* Release */,
				9FA6ABC41EC0A988000017BE /* PerformanceTesting */,
			);
			defaultConfigurationIsVisible = 0;
			defaultConfigurationName = Release;
		};
		9FACA9C21F42E67200AE2DBD /* Build configuration list for PBXNativeTarget "GitHubAPI" */ = {
			isa = XCConfigurationList;
			buildConfigurations = (
				9FACA9C31F42E67200AE2DBD /* Debug */,
				9FACA9C41F42E67200AE2DBD /* Release */,
				9FACA9C51F42E67200AE2DBD /* PerformanceTesting */,
			);
			defaultConfigurationIsVisible = 0;
			defaultConfigurationName = Release;
		};
		9FC6313B1E6AE2080062707E /* Build configuration list for PBXNativeTarget "ApolloPerformanceTests" */ = {
			isa = XCConfigurationList;
			buildConfigurations = (
				9FC6313C1E6AE2080062707E /* Debug */,
				9FC6313D1E6AE2080062707E /* Release */,
				9FEFCFCF1E6C65CE0061834C /* PerformanceTesting */,
			);
			defaultConfigurationIsVisible = 0;
			defaultConfigurationName = Release;
		};
		9FC7503E1D2A532C00458D91 /* Build configuration list for PBXProject "Apollo" */ = {
			isa = XCConfigurationList;
			buildConfigurations = (
				9FC750561D2A532D00458D91 /* Debug */,
				9FC750571D2A532D00458D91 /* Release */,
				9FEFCFCD1E6C65CE0061834C /* PerformanceTesting */,
			);
			defaultConfigurationIsVisible = 0;
			defaultConfigurationName = Release;
		};
		9FC750581D2A532D00458D91 /* Build configuration list for PBXNativeTarget "Apollo" */ = {
			isa = XCConfigurationList;
			buildConfigurations = (
				9FC750591D2A532D00458D91 /* Debug */,
				9FC7505A1D2A532D00458D91 /* Release */,
				9FEFCFCE1E6C65CE0061834C /* PerformanceTesting */,
			);
			defaultConfigurationIsVisible = 0;
			defaultConfigurationName = Release;
		};
		9FC7505B1D2A532D00458D91 /* Build configuration list for PBXNativeTarget "ApolloTests" */ = {
			isa = XCConfigurationList;
			buildConfigurations = (
				9FC7505C1D2A532D00458D91 /* Debug */,
				9FC7505D1D2A532D00458D91 /* Release */,
				9FEFCFD01E6C65CE0061834C /* PerformanceTesting */,
			);
			defaultConfigurationIsVisible = 0;
			defaultConfigurationName = Release;
		};
		9FCE2D031E6C213D00E34457 /* Build configuration list for PBXNativeTarget "StarWarsAPI" */ = {
			isa = XCConfigurationList;
			buildConfigurations = (
				9FCE2D041E6C213D00E34457 /* Debug */,
				9FCE2D051E6C213D00E34457 /* Release */,
				9FEFCFD61E6C65CE0061834C /* PerformanceTesting */,
			);
			defaultConfigurationIsVisible = 0;
			defaultConfigurationName = Release;
		};
		9FD637F01E6ACF88001EDBC8 /* Build configuration list for PBXNativeTarget "TestHost iOS" */ = {
			isa = XCConfigurationList;
			buildConfigurations = (
				9FD637F11E6ACF88001EDBC8 /* Debug */,
				9FD637F21E6ACF88001EDBC8 /* Release */,
				9FEFCFD71E6C65CE0061834C /* PerformanceTesting */,
			);
			defaultConfigurationIsVisible = 0;
			defaultConfigurationName = Release;
		};
/* End XCConfigurationList section */
	};
	rootObject = 9FC7503B1D2A532C00458D91 /* Project object */;
}<|MERGE_RESOLUTION|>--- conflicted
+++ resolved
@@ -231,9 +231,6 @@
 
 /* Begin PBXFileReference section */
 		54DDB0911EA045870009DD99 /* InMemoryNormalizedCache.swift */ = {isa = PBXFileReference; fileEncoding = 4; lastKnownFileType = sourcecode.swift; path = InMemoryNormalizedCache.swift; sourceTree = "<group>"; };
-<<<<<<< HEAD
-		8DEF0BAB20A85C7F000411F6 /* OperationRetrier.swift */ = {isa = PBXFileReference; lastKnownFileType = sourcecode.swift; path = OperationRetrier.swift; sourceTree = "<group>"; };
-=======
 		90690D05224333DA00FC2E54 /* Apollo-Project-Debug.xcconfig */ = {isa = PBXFileReference; lastKnownFileType = text.xcconfig; path = "Apollo-Project-Debug.xcconfig"; sourceTree = "<group>"; };
 		90690D06224333DA00FC2E54 /* Apollo-Target-Framework.xcconfig */ = {isa = PBXFileReference; lastKnownFileType = text.xcconfig; path = "Apollo-Target-Framework.xcconfig"; sourceTree = "<group>"; };
 		90690D07224333DA00FC2E54 /* Apollo-Project-Release.xcconfig */ = {isa = PBXFileReference; lastKnownFileType = text.xcconfig; path = "Apollo-Project-Release.xcconfig"; sourceTree = "<group>"; };
@@ -245,7 +242,7 @@
 		90690D2322433C5900FC2E54 /* Apollo-Target-CacheDependentTests.xcconfig */ = {isa = PBXFileReference; lastKnownFileType = text.xcconfig; path = "Apollo-Target-CacheDependentTests.xcconfig"; sourceTree = "<group>"; };
 		90690D2422433C8000FC2E54 /* Apollo-Target-PerformanceTests.xcconfig */ = {isa = PBXFileReference; lastKnownFileType = text.xcconfig; path = "Apollo-Target-PerformanceTests.xcconfig"; sourceTree = "<group>"; };
 		90690D2522433CAF00FC2E54 /* Apollo-Target-TestSupport.xcconfig */ = {isa = PBXFileReference; lastKnownFileType = text.xcconfig; path = "Apollo-Target-TestSupport.xcconfig"; sourceTree = "<group>"; };
->>>>>>> 8b0ca3ff
+		8DEF0BAB20A85C7F000411F6 /* OperationRetrier.swift */ = {isa = PBXFileReference; lastKnownFileType = sourcecode.swift; path = OperationRetrier.swift; sourceTree = "<group>"; };
 		9F10A51D1EC1BA0F0045E62B /* MockNetworkTransport.swift */ = {isa = PBXFileReference; fileEncoding = 4; lastKnownFileType = sourcecode.swift; path = MockNetworkTransport.swift; sourceTree = "<group>"; };
 		9F19D8431EED568200C57247 /* ResultOrPromise.swift */ = {isa = PBXFileReference; fileEncoding = 4; lastKnownFileType = sourcecode.swift; path = ResultOrPromise.swift; sourceTree = "<group>"; };
 		9F19D8451EED8D3B00C57247 /* ResultOrPromiseTests.swift */ = {isa = PBXFileReference; fileEncoding = 4; lastKnownFileType = sourcecode.swift; path = ResultOrPromiseTests.swift; sourceTree = "<group>"; };
